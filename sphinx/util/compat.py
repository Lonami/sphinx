# -*- coding: utf-8 -*-
"""
    sphinx.util.compat
    ~~~~~~~~~~~~~~~~~~

    modules for backward compatibility

    :copyright: Copyright 2007-2018 by the Sphinx team, see AUTHORS.
    :license: BSD, see LICENSE for details.
"""

from __future__ import absolute_import

import sys
<<<<<<< HEAD
import warnings
from typing import TYPE_CHECKING
=======
>>>>>>> d97f41c0

from six import string_types, iteritems

from sphinx.deprecation import RemovedInSphinx30Warning
from sphinx.util import import_object

if False:
    # For type annotation
    from typing import Any, Dict  # NOQA
    from sphinx.application import Sphinx  # NOQA
    from sphinx.config import Config  # NOQA


def deprecate_source_parsers(app, config):
    # type: (Sphinx, Config) -> None
    if config.source_parsers:
        warnings.warn('The config variable "source_parsers" is deprecated. '
                      'Please use app.add_source_parser() API instead.',
                      RemovedInSphinx30Warning)
        for suffix, parser in iteritems(config.source_parsers):
            if isinstance(parser, string_types):
                parser = import_object(parser, 'source parser')  # type: ignore
            app.add_source_parser(suffix, parser)


def register_application_for_autosummary(app):
    # type: (Sphinx) -> None
    """Register application object to autosummary module.

    Since Sphinx-1.7, documenters and attrgetters are registered into
    applicaiton object.  As a result, the arguments of
    ``get_documenter()`` has been changed.  To keep compatibility,
    this handler registers application object to the module.
    """
    if 'sphinx.ext.autosummary' in sys.modules:
        from sphinx.ext import autosummary
        autosummary._app = app


def setup(app):
    # type: (Sphinx) -> Dict[unicode, Any]
    app.connect('config-inited', deprecate_source_parsers)
    app.connect('builder-inited', register_application_for_autosummary)

    return {
        'version': 'builtin',
        'parallel_read_safe': True,
        'parallel_write_safe': True,
    }<|MERGE_RESOLUTION|>--- conflicted
+++ resolved
@@ -12,11 +12,7 @@
 from __future__ import absolute_import
 
 import sys
-<<<<<<< HEAD
 import warnings
-from typing import TYPE_CHECKING
-=======
->>>>>>> d97f41c0
 
 from six import string_types, iteritems
 
