--- conflicted
+++ resolved
@@ -18,11 +18,7 @@
 import warnings
 from io import StringIO
 from os import path
-<<<<<<< HEAD
-from typing import Any, Generator, Iterator, List, Tuple, Type
-=======
-from typing import Any, Generator, Iterator, List, Optional, Tuple
->>>>>>> 2619f854
+from typing import Any, Generator, Iterator, List, Optional, Tuple, Type
 
 from sphinx.deprecation import RemovedInSphinx40Warning
 
