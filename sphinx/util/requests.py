--- conflicted
+++ resolved
@@ -24,21 +24,17 @@
 except ImportError:
     # python-requests package in Debian jessie does not provide ``requests.packages.urllib3``.
     # So try to import the exceptions from urllib3 package.
-<<<<<<< HEAD
-    from urllib3.exceptions import SSLError, InsecureRequestWarning  # type: ignore
-=======
-    from urllib3.exceptions import SSLError
+    from urllib3.exceptions import SSLError  # type: ignore
 
 try:
     from requests.packages.urllib3.exceptions import InsecureRequestWarning
 except ImportError:
     try:
         # for Debian-jessie
-        from urllib3.exceptions import InsecureRequestWarning
+        from urllib3.exceptions import InsecureRequestWarning  # type: ignore
     except ImportError:
         # for requests < 2.4.0
         InsecureRequestWarning = None
->>>>>>> 678cc3d5
 
 # try to load requests[security]
 try:
