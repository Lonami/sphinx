"""
    sphinx.pycode.ast
    ~~~~~~~~~~~~~~~~~

    Helpers for AST (Abstract Syntax Tree).

    :copyright: Copyright 2007-2020 by the Sphinx team, see AUTHORS.
    :license: BSD, see LICENSE for details.
"""

import sys
<<<<<<< HEAD
from typing import Dict, List, Type, Optional
from typing import overload
=======
from typing import Dict, List, Optional, Type
>>>>>>> 64fb1e56

if sys.version_info > (3, 8):
    import ast
else:
    try:
        # use typed_ast module if installed
        from typed_ast import ast3 as ast
    except ImportError:
        import ast  # type: ignore


OPERATORS = {
    ast.Add: "+",
    ast.And: "and",
    ast.BitAnd: "&",
    ast.BitOr: "|",
    ast.BitXor: "^",
    ast.Div: "/",
    ast.FloorDiv: "//",
    ast.Invert: "~",
    ast.LShift: "<<",
    ast.MatMult: "@",
    ast.Mult: "*",
    ast.Mod: "%",
    ast.Not: "not",
    ast.Pow: "**",
    ast.Or: "or",
    ast.RShift: ">>",
    ast.Sub: "-",
    ast.UAdd: "+",
    ast.USub: "-",
}  # type: Dict[Type[ast.AST], str]


def parse(code: str, mode: str = 'exec') -> "ast.AST":
    """Parse the *code* using built-in ast or typed_ast.

    This enables "type_comments" feature if possible.
    """
    try:
        # type_comments parameter is available on py38+
        return ast.parse(code, mode=mode, type_comments=True)  # type: ignore
    except TypeError:
        # fallback to ast module.
        # typed_ast is used to parse type_comments if installed.
        return ast.parse(code, mode=mode)


@overload
def unparse(node: None, code: str = '') -> None:
    ...


@overload
def unparse(node: ast.AST, code: str = '') -> str:
    ...


def unparse(node: Optional[ast.AST], code: str = '') -> Optional[str]:
    """Unparse an AST to string."""
    if node is None:
        return None
    elif isinstance(node, str):
        return node
    return _UnparseVisitor(code).visit(node)


# a greatly cut-down version of `ast._Unparser`
class _UnparseVisitor(ast.NodeVisitor):
    def __init__(self, code: str = '') -> None:
        self.code = code

    def _visit_op(self, node: ast.AST) -> str:
        return OPERATORS[node.__class__]
    for _op in OPERATORS:
        locals()['visit_{}'.format(_op.__name__)] = _visit_op

    def visit_arg(self, node: ast.arg) -> str:
        if node.annotation:
            return "%s: %s" % (node.arg, self.visit(node.annotation))
        else:
            return node.arg

    def _visit_arg_with_default(self, arg: ast.arg, default: Optional[ast.AST]) -> str:
        """Unparse a single argument to a string."""
        name = self.visit(arg)
        if default:
            if arg.annotation:
                name += " = %s" % self.visit(default)
            else:
                name += "=%s" % self.visit(default)
        return name

    def visit_arguments(self, node: ast.arguments) -> str:
        defaults = list(node.defaults)
        positionals = len(node.args)
        posonlyargs = 0
        if hasattr(node, "posonlyargs"):  # for py38+
            posonlyargs += len(node.posonlyargs)  # type:ignore
            positionals += posonlyargs
        for _ in range(len(defaults), positionals):
            defaults.insert(0, None)

        kw_defaults = list(node.kw_defaults)
        for _ in range(len(kw_defaults), len(node.kwonlyargs)):
            kw_defaults.insert(0, None)

        args = []  # type: List[str]
        if hasattr(node, "posonlyargs"):  # for py38+
            for i, arg in enumerate(node.posonlyargs):  # type: ignore
                args.append(self._visit_arg_with_default(arg, defaults[i]))

            if node.posonlyargs:  # type: ignore
                args.append('/')

        for i, arg in enumerate(node.args):
            args.append(self._visit_arg_with_default(arg, defaults[i + posonlyargs]))

        if node.vararg:
            args.append("*" + self.visit(node.vararg))

        if node.kwonlyargs and not node.vararg:
            args.append('*')
        for i, arg in enumerate(node.kwonlyargs):
            args.append(self._visit_arg_with_default(arg, kw_defaults[i]))

        if node.kwarg:
            args.append("**" + self.visit(node.kwarg))

        return ", ".join(args)

    def visit_Attribute(self, node: ast.Attribute) -> str:
        return "%s.%s" % (self.visit(node.value), node.attr)

    def visit_BinOp(self, node: ast.BinOp) -> str:
        return " ".join(self.visit(e) for e in [node.left, node.op, node.right])

    def visit_BoolOp(self, node: ast.BoolOp) -> str:
        op = " %s " % self.visit(node.op)
        return op.join(self.visit(e) for e in node.values)

    def visit_Call(self, node: ast.Call) -> str:
        args = ([self.visit(e) for e in node.args] +
                ["%s=%s" % (k.arg, self.visit(k.value)) for k in node.keywords])
        return "%s(%s)" % (self.visit(node.func), ", ".join(args))

    def visit_Constant(self, node: ast.Constant) -> str:  # type: ignore
        if node.value is Ellipsis:
            return "..."
        elif isinstance(node.value, (int, float, complex)):
            if self.code and sys.version_info > (3, 8):
                return ast.get_source_segment(self.code, node)  # type: ignore
            else:
                return repr(node.value)
        else:
            return repr(node.value)

    def visit_Dict(self, node: ast.Dict) -> str:
        keys = (self.visit(k) for k in node.keys)
        values = (self.visit(v) for v in node.values)
        items = (k + ": " + v for k, v in zip(keys, values))
        return "{" + ", ".join(items) + "}"

    def visit_Index(self, node: ast.Index) -> str:
        return self.visit(node.value)

    def visit_Lambda(self, node: ast.Lambda) -> str:
        return "lambda %s: ..." % self.visit(node.args)

    def visit_List(self, node: ast.List) -> str:
        return "[" + ", ".join(self.visit(e) for e in node.elts) + "]"

    def visit_Name(self, node: ast.Name) -> str:
        return node.id

    def visit_Set(self, node: ast.Set) -> str:
        return "{" + ", ".join(self.visit(e) for e in node.elts) + "}"

    def visit_Subscript(self, node: ast.Subscript) -> str:
        def is_simple_tuple(value: ast.AST) -> bool:
            return (
                isinstance(value, ast.Tuple) and
                bool(value.elts) and
                not any(isinstance(elt, ast.Starred) for elt in value.elts)
            )

        if is_simple_tuple(node.slice):
            elts = ", ".join(self.visit(e) for e in node.slice.elts)  # type: ignore
            return "%s[%s]" % (self.visit(node.value), elts)
        elif isinstance(node.slice, ast.Index) and is_simple_tuple(node.slice.value):
            elts = ", ".join(self.visit(e) for e in node.slice.value.elts)  # type: ignore
            return "%s[%s]" % (self.visit(node.value), elts)
        else:
            return "%s[%s]" % (self.visit(node.value), self.visit(node.slice))

    def visit_UnaryOp(self, node: ast.UnaryOp) -> str:
        return "%s %s" % (self.visit(node.op), self.visit(node.operand))

    def visit_Tuple(self, node: ast.Tuple) -> str:
        if node.elts:
            return "(" + ", ".join(self.visit(e) for e in node.elts) + ")"
        else:
            return "()"

    if sys.version_info < (3, 8):
        # these ast nodes were deprecated in python 3.8
        def visit_Bytes(self, node: ast.Bytes) -> str:
            return repr(node.s)

        def visit_Ellipsis(self, node: ast.Ellipsis) -> str:
            return "..."

        def visit_NameConstant(self, node: ast.NameConstant) -> str:
            return repr(node.value)

        def visit_Num(self, node: ast.Num) -> str:
            return repr(node.n)

        def visit_Str(self, node: ast.Str) -> str:
            return repr(node.s)

    def generic_visit(self, node):
        raise NotImplementedError('Unable to parse %s object' % type(node).__name__)<|MERGE_RESOLUTION|>--- conflicted
+++ resolved
@@ -9,12 +9,7 @@
 """
 
 import sys
-<<<<<<< HEAD
-from typing import Dict, List, Type, Optional
-from typing import overload
-=======
-from typing import Dict, List, Optional, Type
->>>>>>> 64fb1e56
+from typing import Dict, List, Optional, Type, overload
 
 if sys.version_info > (3, 8):
     import ast
