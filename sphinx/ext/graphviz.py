--- conflicted
+++ resolved
@@ -130,7 +130,6 @@
     return relfn, outfn
 
 
-<<<<<<< HEAD
 def get_svg_tag(svgref, svgfile, imgcls=None):
     # Webkit can't figure out svg dimensions when using object tag
     # so we need to get it from the svg file
@@ -162,12 +161,9 @@
            (svgref, imgcss, style)
 
 
-def render_dot_html(self, node, code, options, prefix='graphviz', imgcls=None):
-    format = self.builder.config.graphviz_output_format
-=======
 def render_dot_html(self, node, code, options, prefix='graphviz',
                     imgcls=None, alt=None):
->>>>>>> b9294de0
+    format = self.builder.config.graphviz_output_format
     try:
         if format not in ('png', 'svg'):
             raise GraphvizError("graphviz_output_format must be one of 'png', "
@@ -181,7 +177,8 @@
     if fname is None:
         self.body.append(self.encode(code))
     else:
-<<<<<<< HEAD
+        if alt is None:
+            alt = self.encode(code).strip()
         if format == 'svg':
             svgtag = get_svg_tag(fname, outfn, imgcls)
             self.body.append(svgtag)
@@ -195,35 +192,14 @@
             if len(imgmap) == 2:
                 # nothing in image map (the lines are <map> and </map>)
                 self.body.append('<img src="%s" alt="%s" %s/>\n' %
-                                 (fname, self.encode(code).strip(), imgcss))
+                                 (fname, alt, imgcss))
             else:
                 # has a map: get the name of the map and connect the parts
                 mapname = mapname_re.match(imgmap[0]).group(1)
                 self.body.append('<img src="%s" alt="%s" usemap="#%s" %s/>\n' %
-                                 (fname, self.encode(code).strip(),
-                                  mapname, imgcss))
+                                 (fname, alt, mapname, imgcss))
                 self.body.extend(imgmap)
 
-=======
-        mapfile = open(outfn + '.map', 'rb')
-        try:
-            imgmap = mapfile.readlines()
-        finally:
-            mapfile.close()
-        imgcss = imgcls and 'class="%s"' % imgcls or ''
-        if alt is None:
-            alt = self.encode(code).strip()
-        if len(imgmap) == 2:
-            # nothing in image map (the lines are <map> and </map>)
-            self.body.append('<img src="%s" alt="%s" %s/>\n' %
-                             (fname, alt, imgcss))
-        else:
-            # has a map: get the name of the map and connect the parts
-            mapname = mapname_re.match(imgmap[0]).group(1)
-            self.body.append('<img src="%s" alt="%s" usemap="#%s" %s/>\n' %
-                             (fname, alt, mapname, imgcss))
-            self.body.extend(imgmap)
->>>>>>> b9294de0
     self.body.append('</p>\n')
     raise nodes.SkipNode
 
