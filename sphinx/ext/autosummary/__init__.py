# -*- coding: utf-8 -*-
"""
    sphinx.ext.autosummary
    ~~~~~~~~~~~~~~~~~~~~~~

    Sphinx extension that adds an autosummary:: directive, which can be
    used to generate function/method/attribute/etc. summary lists, similar
    to those output eg. by Epydoc and other API doc generation tools.

    An :autolink: role is also provided.

    autosummary directive
    ---------------------

    The autosummary directive has the form::

        .. autosummary::
           :nosignatures:
           :toctree: generated/

           module.function_1
           module.function_2
           ...

    and it generates an output table (containing signatures, optionally)

        ========================  =============================================
        module.function_1(args)   Summary line from the docstring of function_1
        module.function_2(args)   Summary line from the docstring
        ...
        ========================  =============================================

    If the :toctree: option is specified, files matching the function names
    are inserted to the toctree with the given prefix:

        generated/module.function_1
        generated/module.function_2
        ...

    Note: The file names contain the module:: or currentmodule:: prefixes.

    .. seealso:: autosummary_generate.py


    autolink role
    -------------

    The autolink role functions as ``:obj:`` when the name referred can be
    resolved to a Python object, and otherwise it becomes simple emphasis.
    This can be used as the default role to make links 'smart'.

    :copyright: Copyright 2007-2014 by the Sphinx team, see AUTHORS.
    :license: BSD, see LICENSE for details.
"""

import os
import re
import sys
import inspect
import posixpath

from six import text_type
from docutils.parsers.rst import directives
from docutils.statemachine import ViewList
from docutils import nodes

from sphinx import addnodes
from sphinx.util.compat import Directive
from sphinx.pycode import ModuleAnalyzer, PycodeError


# -- autosummary_toc node ------------------------------------------------------

class autosummary_toc(nodes.comment):
    pass

def process_autosummary_toc(app, doctree):
    """Insert items described in autosummary:: to the TOC tree, but do
    not generate the toctree:: list.
    """
    env = app.builder.env
    crawled = {}
    def crawl_toc(node, depth=1):
        crawled[node] = True
        for j, subnode in enumerate(node):
            try:
                if (isinstance(subnode, autosummary_toc)
                    and isinstance(subnode[0], addnodes.toctree)):
                    env.note_toctree(env.docname, subnode[0])
                    continue
            except IndexError:
                continue
            if not isinstance(subnode, nodes.section):
                continue
            if subnode not in crawled:
                crawl_toc(subnode, depth+1)
    crawl_toc(doctree)

def autosummary_toc_visit_html(self, node):
    """Hide autosummary toctree list in HTML output."""
    raise nodes.SkipNode

def autosummary_noop(self, node):
    pass


# -- autosummary_table node ----------------------------------------------------

class autosummary_table(nodes.comment):
    pass

def autosummary_table_visit_html(self, node):
    """Make the first column of the table non-breaking."""
    try:
        tbody = node[0][0][-1]
        for row in tbody:
            col1_entry = row[0]
            par = col1_entry[0]
            for j, subnode in enumerate(list(par)):
                if isinstance(subnode, nodes.Text):
                    new_text = text_type(subnode.astext())
                    new_text = new_text.replace(u" ", u"\u00a0")
                    par[j] = nodes.Text(new_text)
    except IndexError:
        pass


# -- autodoc integration -------------------------------------------------------

class FakeDirective:
    env = {}
    genopt = {}

def get_documenter(obj, parent):
    """Get an autodoc.Documenter class suitable for documenting the given
    object.

    *obj* is the Python object to be documented, and *parent* is an
    another Python object (e.g. a module or a class) to which *obj*
    belongs to.
    """
    from sphinx.ext.autodoc import AutoDirective, DataDocumenter, \
         ModuleDocumenter

    if inspect.ismodule(obj):
        # ModuleDocumenter.can_document_member always returns False
        return ModuleDocumenter

    # Construct a fake documenter for *parent*
    if parent is not None:
        parent_doc_cls = get_documenter(parent, None)
    else:
        parent_doc_cls = ModuleDocumenter

    if hasattr(parent, '__name__'):
        parent_doc = parent_doc_cls(FakeDirective(), parent.__name__)
    else:
        parent_doc = parent_doc_cls(FakeDirective(), "")

    # Get the corrent documenter class for *obj*
    classes = [cls for cls in AutoDirective._registry.values()
               if cls.can_document_member(obj, '', False, parent_doc)]
    if classes:
        classes.sort(key=lambda cls: cls.priority)
        return classes[-1]
    else:
        return DataDocumenter


# -- .. autosummary:: ----------------------------------------------------------

class Autosummary(Directive):
    """
    Pretty table containing short signatures and summaries of functions etc.

    autosummary can also optionally generate a hidden toctree:: node.
    """

    required_arguments = 0
    optional_arguments = 0
    final_argument_whitespace = False
    has_content = True
    option_spec = {
        'toctree': directives.unchanged,
        'nosignatures': directives.flag,
        'template': directives.unchanged,
    }

    def warn(self, msg):
        self.warnings.append(self.state.document.reporter.warning(
            msg, line=self.lineno))

    def run(self):
        self.env = env = self.state.document.settings.env
        self.genopt = {}
        self.warnings = []
        self.result = ViewList()

        names = [x.strip().split()[0] for x in self.content
                 if x.strip() and re.search(r'^[~a-zA-Z_]', x.strip()[0])]
        items = self.get_items(names)
        nodes = self.get_table(items)

        if 'toctree' in self.options:
            dirname = posixpath.dirname(env.docname)

            tree_prefix = self.options['toctree'].strip()
            docnames = []
            for name, sig, summary, real_name in items:
                docname = posixpath.join(tree_prefix, real_name)
                docname = posixpath.normpath(posixpath.join(dirname, docname))
                if docname not in env.found_docs:
                    self.warn('toctree references unknown document %r'
                              % docname)
                docnames.append(docname)

            tocnode = addnodes.toctree()
            tocnode['includefiles'] = docnames
            tocnode['entries'] = [(None, docname) for docname in docnames]
            tocnode['maxdepth'] = -1
            tocnode['glob'] = None

            tocnode = autosummary_toc('', '', tocnode)
            nodes.append(tocnode)

        return self.warnings + nodes

    def get_items(self, names):
        """Try to import the given names, and return a list of
        ``[(name, signature, summary_string, real_name), ...]``.
        """
        env = self.state.document.settings.env

        prefixes = get_import_prefixes_from_env(env)

        items = []

        max_item_chars = 50

        for name in names:
            display_name = name
            if name.startswith('~'):
                name = name[1:]
                display_name = name.split('.')[-1]

            try:
                real_name, obj, parent, modname = import_by_name(name, prefixes=prefixes)
            except ImportError:
                self.warn('failed to import %s' % name)
                items.append((name, '', '', name))
                continue

            self.result = ViewList()  # initialize for each documenter
            full_name = real_name
            if full_name.startswith(modname + '.'):
                # give explicitly separated module name, so that members
                # of inner classes can be documented
                full_name = modname + '::' + full_name[len(modname)+1:]
            # NB. using full_name here is important, since Documenters
            #     handle module prefixes slightly differently
            documenter = get_documenter(obj, parent)(self, full_name)
            if not documenter.parse_name():
                self.warn('failed to parse name %s' % real_name)
                items.append((display_name, '', '', real_name))
                continue
            if not documenter.import_object():
                self.warn('failed to import object %s' % real_name)
                items.append((display_name, '', '', real_name))
                continue

            # try to also get a source code analyzer for attribute docs
            try:
                documenter.analyzer = ModuleAnalyzer.for_module(
<<<<<<< HEAD
                                            documenter.get_real_modname())
                # parse right now, to get PycodeErrors on parsing (results will
                # be cached anyway)
                documenter.analyzer.find_attr_docs()
            except PycodeError as err:
                documenter.env.app.debug('[autodoc] module analyzer failed: %s', err)
=======
                    documenter.get_real_modname())
                # parse right now, to get PycodeErrors on parsing (results will
                # be cached anyway)
                documenter.analyzer.find_attr_docs()
            except PycodeError, err:
                documenter.env.app.debug(
                    '[autodoc] module analyzer failed: %s', err)
>>>>>>> 2b7b5192
                # no source file -- e.g. for builtin and C modules
                documenter.analyzer = None

            # -- Grab the signature

            sig = documenter.format_signature()
            if not sig:
                sig = ''
            else:
                max_chars = max(10, max_item_chars - len(display_name))
                sig = mangle_signature(sig, max_chars=max_chars)
                sig = sig.replace('*', r'\*')

            # -- Grab the summary

            documenter.add_content(None)
            doc = list(documenter.process_doc([self.result.data]))

            while doc and not doc[0].strip():
                doc.pop(0)

            # If there's a blank line, then we can assume the first sentence /
            # paragraph has ended, so anything after shouldn't be part of the
            # summary
            for i, piece in enumerate(doc):
                if not piece.strip():
                    doc = doc[:i]
                    break

            # Try to find the "first sentence", which may span multiple lines
            m = re.search(r"^([A-Z].*?\.)(?:\s|$)", " ".join(doc).strip())
            if m:
                summary = m.group(1).strip()
            elif doc:
                summary = doc[0].strip()
            else:
                summary = ''

            items.append((display_name, sig, summary, real_name))

        return items

    def get_table(self, items):
        """Generate a proper list of table nodes for autosummary:: directive.

        *items* is a list produced by :meth:`get_items`.
        """
        table_spec = addnodes.tabular_col_spec()
        table_spec['spec'] = 'll'

        table = autosummary_table('')
        real_table = nodes.table('', classes=['longtable'])
        table.append(real_table)
        group = nodes.tgroup('', cols=2)
        real_table.append(group)
        group.append(nodes.colspec('', colwidth=10))
        group.append(nodes.colspec('', colwidth=90))
        body = nodes.tbody('')
        group.append(body)

        def append_row(*column_texts):
            row = nodes.row('')
            for text in column_texts:
                node = nodes.paragraph('')
                vl = ViewList()
                vl.append(text, '<autosummary>')
                self.state.nested_parse(vl, 0, node)
                try:
                    if isinstance(node[0], nodes.paragraph):
                        node = node[0]
                except IndexError:
                    pass
                row.append(nodes.entry('', node))
            body.append(row)

        for name, sig, summary, real_name in items:
            qualifier = 'obj'
            if 'nosignatures' not in self.options:
                col1 = ':%s:`%s <%s>`\ %s' % (qualifier, name, real_name, sig)
            else:
                col1 = ':%s:`%s <%s>`' % (qualifier, name, real_name)
            col2 = summary
            append_row(col1, col2)

        return [table_spec, table]

def mangle_signature(sig, max_chars=30):
    """Reformat a function signature to a more compact form."""
    s = re.sub(r"^\((.*)\)$", r"\1", sig).strip()

    # Strip strings (which can contain things that confuse the code below)
    s = re.sub(r"\\\\", "", s)
    s = re.sub(r"\\'", "", s)
    s = re.sub(r"'[^']*'", "", s)

    # Parse the signature to arguments + options
    args = []
    opts = []

    opt_re = re.compile(r"^(.*, |)([a-zA-Z0-9_*]+)=")
    while s:
        m = opt_re.search(s)
        if not m:
            # The rest are arguments
            args = s.split(', ')
            break

        opts.insert(0, m.group(2))
        s = m.group(1)[:-2]

    # Produce a more compact signature
    sig = limited_join(", ", args, max_chars=max_chars-2)
    if opts:
        if not sig:
            sig = "[%s]" % limited_join(", ", opts, max_chars=max_chars-4)
        elif len(sig) < max_chars - 4 - 2 - 3:
            sig += "[, %s]" % limited_join(", ", opts,
                                           max_chars=max_chars-len(sig)-4-2)

    return u"(%s)" % sig

def limited_join(sep, items, max_chars=30, overflow_marker="..."):
    """Join a number of strings to one, limiting the length to *max_chars*.

    If the string overflows this limit, replace the last fitting item by
    *overflow_marker*.

    Returns: joined_string
    """
    full_str = sep.join(items)
    if len(full_str) < max_chars:
        return full_str

    n_chars = 0
    n_items = 0
    for j, item in enumerate(items):
        n_chars += len(item) + len(sep)
        if n_chars < max_chars - len(overflow_marker):
            n_items += 1
        else:
            break

    return sep.join(list(items[:n_items]) + [overflow_marker])

# -- Importing items -----------------------------------------------------------

def get_import_prefixes_from_env(env):
    """
    Obtain current Python import prefixes (for `import_by_name`)
    from ``document.env``
    """
    prefixes = [None]

    currmodule = env.temp_data.get('py:module')
    if currmodule:
        prefixes.insert(0, currmodule)

    currclass = env.temp_data.get('py:class')
    if currclass:
        if currmodule:
            prefixes.insert(0, currmodule + "." + currclass)
        else:
            prefixes.insert(0, currclass)

    return prefixes

def import_by_name(name, prefixes=[None]):
    """Import a Python object that has the given *name*, under one of the
    *prefixes*.  The first name that succeeds is used.
    """
    tried = []
    for prefix in prefixes:
        try:
            if prefix:
                prefixed_name = '.'.join([prefix, name])
            else:
                prefixed_name = name
            obj, parent, modname = _import_by_name(prefixed_name)
            return prefixed_name, obj, parent, modname
        except ImportError:
            tried.append(prefixed_name)
    raise ImportError('no module named %s' % ' or '.join(tried))

def _import_by_name(name):
    """Import a Python object given its full name."""
    try:
        name_parts = name.split('.')

        # try first interpret `name` as MODNAME.OBJ
        modname = '.'.join(name_parts[:-1])
        if modname:
            try:
                __import__(modname)
                mod = sys.modules[modname]
                return getattr(mod, name_parts[-1]), mod, modname
            except (ImportError, IndexError, AttributeError):
                pass

        # ... then as MODNAME, MODNAME.OBJ1, MODNAME.OBJ1.OBJ2, ...
        last_j = 0
        modname = None
        for j in reversed(range(1, len(name_parts)+1)):
            last_j = j
            modname = '.'.join(name_parts[:j])
            try:
                __import__(modname)
            except ImportError:
                continue
            if modname in sys.modules:
                break

        if last_j < len(name_parts):
            parent = None
            obj = sys.modules[modname]
            for obj_name in name_parts[last_j:]:
                parent = obj
                obj = getattr(obj, obj_name)
            return obj, parent, modname
        else:
            return sys.modules[modname], None, modname
    except (ValueError, ImportError, AttributeError, KeyError) as e:
        raise ImportError(*e.args)


# -- :autolink: (smart default role) -------------------------------------------

def autolink_role(typ, rawtext, etext, lineno, inliner,
                  options={}, content=[]):
    """Smart linking role.

    Expands to ':obj:`text`' if `text` is an object that can be imported;
    otherwise expands to '*text*'.
    """
    env = inliner.document.settings.env
    r = env.get_domain('py').role('obj')(
        'obj', rawtext, etext, lineno, inliner, options, content)
    pnode = r[0][0]

    prefixes = get_import_prefixes_from_env(env)
    try:
        name, obj, parent, modname = import_by_name(pnode['reftarget'], prefixes)
    except ImportError:
        content = pnode[0]
        r[0][0] = nodes.emphasis(rawtext, content[0].astext(),
                                 classes=content['classes'])
    return r


def process_generate_options(app):
    genfiles = app.config.autosummary_generate

    ext = app.config.source_suffix

    if genfiles and not hasattr(genfiles, '__len__'):
        env = app.builder.env
        genfiles = [x + ext for x in env.found_docs
                    if os.path.isfile(env.doc2path(x))]

    if not genfiles:
        return

    from sphinx.ext.autosummary.generate import generate_autosummary_docs

    genfiles = [genfile + (not genfile.endswith(ext) and ext or '')
                for genfile in genfiles]

    generate_autosummary_docs(genfiles, builder=app.builder,
                              warn=app.warn, info=app.info, suffix=ext,
                              base_path=app.srcdir)


def setup(app):
    # I need autodoc
    app.setup_extension('sphinx.ext.autodoc')
    app.add_node(autosummary_toc,
                 html=(autosummary_toc_visit_html, autosummary_noop),
                 latex=(autosummary_noop, autosummary_noop),
                 text=(autosummary_noop, autosummary_noop),
                 man=(autosummary_noop, autosummary_noop),
                 texinfo=(autosummary_noop, autosummary_noop))
    app.add_node(autosummary_table,
                 html=(autosummary_table_visit_html, autosummary_noop),
                 latex=(autosummary_noop, autosummary_noop),
                 text=(autosummary_noop, autosummary_noop),
                 man=(autosummary_noop, autosummary_noop),
                 texinfo=(autosummary_noop, autosummary_noop))
    app.add_directive('autosummary', Autosummary)
    app.add_role('autolink', autolink_role)
    app.connect('doctree-read', process_autosummary_toc)
    app.connect('builder-inited', process_generate_options)
    app.add_config_value('autosummary_generate', [], True)<|MERGE_RESOLUTION|>--- conflicted
+++ resolved
@@ -271,22 +271,13 @@
             # try to also get a source code analyzer for attribute docs
             try:
                 documenter.analyzer = ModuleAnalyzer.for_module(
-<<<<<<< HEAD
                                             documenter.get_real_modname())
                 # parse right now, to get PycodeErrors on parsing (results will
                 # be cached anyway)
                 documenter.analyzer.find_attr_docs()
             except PycodeError as err:
-                documenter.env.app.debug('[autodoc] module analyzer failed: %s', err)
-=======
-                    documenter.get_real_modname())
-                # parse right now, to get PycodeErrors on parsing (results will
-                # be cached anyway)
-                documenter.analyzer.find_attr_docs()
-            except PycodeError, err:
                 documenter.env.app.debug(
                     '[autodoc] module analyzer failed: %s', err)
->>>>>>> 2b7b5192
                 # no source file -- e.g. for builtin and C modules
                 documenter.analyzer = None
 
