--- conflicted
+++ resolved
@@ -1011,30 +1011,18 @@
         if self.env.config.autodoc_typehints in ('none', 'description'):
             kwargs.setdefault('show_annotation', False)
 
-<<<<<<< HEAD
-        if ((inspect.isbuiltin(self.object) or inspect.ismethoddescriptor(self.object)) and
-                not inspect.is_cython_function_or_method(self.object)):
-            # cannot introspect arguments of a C function or method
-            return None
-        try:
-            if (not inspect.isfunction(self.object) and
-                    not inspect.ismethod(self.object) and
-                    not inspect.isbuiltin(self.object) and
-                    not inspect.is_cython_function_or_method(self.object) and
-                    not inspect.isclass(self.object) and
-                    hasattr(self.object, '__call__')):
-=======
         unwrapped = inspect.unwrap(self.object)
-        if inspect.isbuiltin(unwrapped) or inspect.ismethoddescriptor(unwrapped):
+        if ((inspect.isbuiltin(unwrapped) or inspect.ismethoddescriptor(unwrapped)) and
+                not inspect.is_cython_function_or_method(unwrapped)):
             # cannot introspect arguments of a C function or method
             return None
         try:
             if (not inspect.isfunction(unwrapped) and
                     not inspect.ismethod(unwrapped) and
                     not inspect.isbuiltin(unwrapped) and
+                    not inspect.is_cython_function_or_method(unwrapped) and
                     not inspect.isclass(unwrapped) and
                     hasattr(unwrapped, '__call__')):
->>>>>>> 223f92b5
                 self.env.app.emit('autodoc-before-process-signature',
                                   unwrapped.__call__, False)
                 sig = inspect.signature(unwrapped.__call__)
@@ -1445,13 +1433,9 @@
         if self.env.config.autodoc_typehints == 'none':
             kwargs.setdefault('show_annotation', False)
 
-<<<<<<< HEAD
-        if ((inspect.isbuiltin(self.object) or inspect.ismethoddescriptor(self.object)) and
-                not inspect.is_cython_function_or_method(self.object)):
-=======
         unwrapped = inspect.unwrap(self.object)
-        if inspect.isbuiltin(unwrapped) or inspect.ismethoddescriptor(unwrapped):
->>>>>>> 223f92b5
+        if ((inspect.isbuiltin(unwrapped) or inspect.ismethoddescriptor(unwrapped)) and
+                not inspect.is_cython_function_or_method(unwrapped)):
             # can never get arguments of a C function or method
             return None
         if inspect.isstaticmethod(unwrapped, cls=self.parent, name=self.object_name):
