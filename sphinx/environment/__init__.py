"""
    sphinx.environment
    ~~~~~~~~~~~~~~~~~~

    Global creation environment.

    :copyright: Copyright 2007-2020 by the Sphinx team, see AUTHORS.
    :license: BSD, see LICENSE for details.
"""

import os
import pickle
from collections import defaultdict
from copy import copy
from datetime import datetime
from os import path
<<<<<<< HEAD
from typing import Any, Callable, Dict, Generator, Iterator, List, Set, Tuple, Union
from typing import TYPE_CHECKING
=======
from typing import Any, Callable, Dict, Generator, Iterator, List, Set, Tuple, Union, cast
>>>>>>> 64fb1e56

from docutils import nodes
from docutils.nodes import Node

from sphinx import addnodes
from sphinx.config import Config
from sphinx.domains import Domain
from sphinx.environment.adapters.toctree import TocTree
from sphinx.errors import BuildEnvironmentError, DocumentError, ExtensionError, SphinxError
from sphinx.events import EventManager
from sphinx.locale import __
from sphinx.project import Project
from sphinx.transforms import SphinxTransformer
from sphinx.util import DownloadFiles, FilenameUniqDict, logging
from sphinx.util.docutils import LoggingReporter
from sphinx.util.i18n import CatalogRepository, docname_to_domain
from sphinx.util.nodes import is_translatable

if TYPE_CHECKING:
    from sphinx.application import Sphinx
    from sphinx.builders import Builder


logger = logging.getLogger(__name__)

default_settings = {
    'embed_stylesheet': False,
    'cloak_email_addresses': True,
    'pep_base_url': 'https://www.python.org/dev/peps/',
    'pep_references': None,
    'rfc_base_url': 'https://tools.ietf.org/html/',
    'rfc_references': None,
    'input_encoding': 'utf-8-sig',
    'doctitle_xform': False,
    'sectsubtitle_xform': False,
    'halt_level': 5,
    'file_insertion_enabled': True,
    'smartquotes_locales': [],
}  # type: Dict[str, Any]

# This is increased every time an environment attribute is added
# or changed to properly invalidate pickle files.
ENV_VERSION = 56

# config status
CONFIG_OK = 1
CONFIG_NEW = 2
CONFIG_CHANGED = 3
CONFIG_EXTENSIONS_CHANGED = 4

CONFIG_CHANGED_REASON = {
    CONFIG_NEW: __('new config'),
    CONFIG_CHANGED: __('config changed'),
    CONFIG_EXTENSIONS_CHANGED: __('extensions changed'),
}


versioning_conditions = {
    'none': False,
    'text': is_translatable,
}  # type: Dict[str, Union[bool, Callable]]


class BuildEnvironment:
    """
    The environment in which the ReST files are translated.
    Stores an inventory of cross-file targets and provides doctree
    transformations to resolve links to them.
    """

    domains = None  # type: Dict[str, Domain]

    # --------- ENVIRONMENT INITIALIZATION -------------------------------------

    def __init__(self, app: "Sphinx" = None):
        self.app = None                  # type: Sphinx
        self.doctreedir = None           # type: str
        self.srcdir = None               # type: str
        self.config = None               # type: Config
        self.config_status = None        # type: int
        self.config_status_extra = None  # type: str
        self.events = None               # type: EventManager
        self.project = None              # type: Project
        self.version = None              # type: Dict[str, str]

        # the method of doctree versioning; see set_versioning_method
        self.versioning_condition = None  # type: Union[bool, Callable]
        self.versioning_compare = None  # type: bool

        # all the registered domains, set by the application
        self.domains = {}

        # the docutils settings for building
        self.settings = default_settings.copy()
        self.settings['env'] = self

        # All "docnames" here are /-separated and relative and exclude
        # the source suffix.

        self.all_docs = {}          # type: Dict[str, float]
                                    # docname -> mtime at the time of reading
                                    # contains all read docnames
        self.dependencies = defaultdict(set)    # type: Dict[str, Set[str]]
                                    # docname -> set of dependent file
                                    # names, relative to documentation root
        self.included = defaultdict(set)        # type: Dict[str, Set[str]]
                                    # docname -> set of included file
                                    # docnames included from other documents
        self.reread_always = set()  # type: Set[str]
                                    # docnames to re-read unconditionally on
                                    # next build

        # File metadata
        self.metadata = defaultdict(dict)       # type: Dict[str, Dict[str, Any]]
                                                # docname -> dict of metadata items

        # TOC inventory
        self.titles = {}            # type: Dict[str, nodes.title]
                                    # docname -> title node
        self.longtitles = {}        # type: Dict[str, nodes.title]
                                    # docname -> title node; only different if
                                    # set differently with title directive
        self.tocs = {}              # type: Dict[str, nodes.bullet_list]
                                    # docname -> table of contents nodetree
        self.toc_num_entries = {}   # type: Dict[str, int]
                                    # docname -> number of real entries

        # used to determine when to show the TOC
        # in a sidebar (don't show if it's only one item)
        self.toc_secnumbers = {}    # type: Dict[str, Dict[str, Tuple[int, ...]]]
                                    # docname -> dict of sectionid -> number
        self.toc_fignumbers = {}    # type: Dict[str, Dict[str, Dict[str, Tuple[int, ...]]]]
                                    # docname -> dict of figtype ->
                                    # dict of figureid -> number

        self.toctree_includes = {}  # type: Dict[str, List[str]]
                                    # docname -> list of toctree includefiles
        self.files_to_rebuild = {}  # type: Dict[str, Set[str]]
                                    # docname -> set of files
                                    # (containing its TOCs) to rebuild too
        self.glob_toctrees = set()  # type: Set[str]
                                    # docnames that have :glob: toctrees
        self.numbered_toctrees = set()  # type: Set[str]
                                        # docnames that have :numbered: toctrees

        # domain-specific inventories, here to be pickled
        self.domaindata = {}        # type: Dict[str, Dict]
                                    # domainname -> domain-specific dict

        # these map absolute path -> (docnames, unique filename)
        self.images = FilenameUniqDict()    # type: FilenameUniqDict
        self.dlfiles = DownloadFiles()      # type: DownloadFiles
                                            # filename -> (set of docnames, destination)

        # the original URI for images
        self.original_image_uri = {}  # type: Dict[str, str]

        # temporary data storage while reading a document
        self.temp_data = {}         # type: Dict[str, Any]
        # context for cross-references (e.g. current module or class)
        # this is similar to temp_data, but will for example be copied to
        # attributes of "any" cross references
        self.ref_context = {}       # type: Dict[str, Any]

        # set up environment
        if app:
            self.setup(app)

    def __getstate__(self) -> Dict:
        """Obtains serializable data for pickling."""
        __dict__ = self.__dict__.copy()
        __dict__.update(app=None, domains={}, events=None)  # clear unpickable attributes
        return __dict__

    def __setstate__(self, state: Dict) -> None:
        self.__dict__.update(state)

    def setup(self, app: "Sphinx") -> None:
        """Set up BuildEnvironment object."""
        if self.version and self.version != app.registry.get_envversion(app):
            raise BuildEnvironmentError(__('build environment version not current'))
        elif self.srcdir and self.srcdir != app.srcdir:
            raise BuildEnvironmentError(__('source directory has changed'))

        if self.project:
            app.project.restore(self.project)

        self.app = app
        self.doctreedir = app.doctreedir
        self.events = app.events
        self.srcdir = app.srcdir
        self.project = app.project
        self.version = app.registry.get_envversion(app)

        # initialize domains
        self.domains = {}
        for domain in app.registry.create_domains(self):
            self.domains[domain.name] = domain

        # setup domains (must do after all initialization)
        for domain in self.domains.values():
            domain.setup()

        # initialize config
        self._update_config(app.config)

        # initialie settings
        self._update_settings(app.config)

    def _update_config(self, config: Config) -> None:
        """Update configurations by new one."""
        self.config_status = CONFIG_OK
        self.config_status_extra = ''
        if self.config is None:
            self.config_status = CONFIG_NEW
        elif self.config.extensions != config.extensions:
            self.config_status = CONFIG_EXTENSIONS_CHANGED
            extensions = sorted(
                set(self.config.extensions) ^ set(config.extensions))
            if len(extensions) == 1:
                extension = extensions[0]
            else:
                extension = '%d' % (len(extensions),)
            self.config_status_extra = ' (%r)' % (extension,)
        else:
            # check if a config value was changed that affects how
            # doctrees are read
            for item in config.filter('env'):
                if self.config[item.name] != item.value:
                    self.config_status = CONFIG_CHANGED
                    self.config_status_extra = ' (%r)' % (item.name,)
                    break

        self.config = config

    def _update_settings(self, config: Config) -> None:
        """Update settings by new config."""
        self.settings['input_encoding'] = config.source_encoding
        self.settings['trim_footnote_reference_space'] = config.trim_footnote_reference_space
        self.settings['language_code'] = config.language or 'en'

        # Allow to disable by 3rd party extension (workaround)
        self.settings.setdefault('smart_quotes', True)

    def set_versioning_method(self, method: Union[str, Callable], compare: bool) -> None:
        """This sets the doctree versioning method for this environment.

        Versioning methods are a builder property; only builders with the same
        versioning method can share the same doctree directory.  Therefore, we
        raise an exception if the user tries to use an environment with an
        incompatible versioning method.
        """
        condition = None  # type: Union[bool, Callable]
        if callable(method):
            condition = method
        else:
            if method not in versioning_conditions:
                raise ValueError('invalid versioning method: %r' % method)
            condition = versioning_conditions[method]

        if self.versioning_condition not in (None, condition):
            raise SphinxError(__('This environment is incompatible with the '
                                 'selected builder, please choose another '
                                 'doctree directory.'))
        self.versioning_condition = condition
        self.versioning_compare = compare

    def clear_doc(self, docname: str) -> None:
        """Remove all traces of a source file in the inventory."""
        if docname in self.all_docs:
            self.all_docs.pop(docname, None)
            self.included.pop(docname, None)
            self.reread_always.discard(docname)

        for domain in self.domains.values():
            domain.clear_doc(docname)

    def merge_info_from(self, docnames: List[str], other: "BuildEnvironment",
                        app: "Sphinx") -> None:
        """Merge global information gathered about *docnames* while reading them
        from the *other* environment.

        This possibly comes from a parallel build process.
        """
        docnames = set(docnames)  # type: ignore
        for docname in docnames:
            self.all_docs[docname] = other.all_docs[docname]
            self.included[docname] = other.included[docname]
            if docname in other.reread_always:
                self.reread_always.add(docname)

        for domainname, domain in self.domains.items():
            domain.merge_domaindata(docnames, other.domaindata[domainname])
        self.events.emit('env-merge-info', self, docnames, other)

    def path2doc(self, filename: str) -> str:
        """Return the docname for the filename if the file is document.

        *filename* should be absolute or relative to the source directory.
        """
        return self.project.path2doc(filename)

    def doc2path(self, docname: str, base: bool = True) -> str:
        """Return the filename for the document name.

        If *base* is True, return absolute path under self.srcdir.
        If *base* is False, return relative path to self.srcdir.
        """
        return self.project.doc2path(docname, base)

    def relfn2path(self, filename: str, docname: str = None) -> Tuple[str, str]:
        """Return paths to a file referenced from a document, relative to
        documentation root and absolute.

        In the input "filename", absolute filenames are taken as relative to the
        source dir, while relative filenames are relative to the dir of the
        containing document.
        """
        if filename.startswith('/') or filename.startswith(os.sep):
            rel_fn = filename[1:]
        else:
            docdir = path.dirname(self.doc2path(docname or self.docname,
                                                base=None))
            rel_fn = path.join(docdir, filename)
        # the path.abspath() might seem redundant, but otherwise artifacts
        # such as ".." will remain in the path
        return rel_fn, path.abspath(path.join(self.srcdir, rel_fn))

    @property
    def found_docs(self) -> Set[str]:
        """contains all existing docnames."""
        return self.project.docnames

    def find_files(self, config: Config, builder: "Builder") -> None:
        """Find all source files in the source dir and put them in
        self.found_docs.
        """
        try:
            exclude_paths = (self.config.exclude_patterns +
                             self.config.templates_path +
                             builder.get_asset_paths())
            self.project.discover(exclude_paths)

            # Current implementation is applying translated messages in the reading
            # phase.Therefore, in order to apply the updated message catalog, it is
            # necessary to re-process from the reading phase. Here, if dependency
            # is set for the doc source and the mo file, it is processed again from
            # the reading phase when mo is updated. In the future, we would like to
            # move i18n process into the writing phase, and remove these lines.
            if builder.use_message_catalog:
                # add catalog mo file dependency
                repo = CatalogRepository(self.srcdir, self.config.locale_dirs,
                                         self.config.language, self.config.source_encoding)
                mo_paths = {c.domain: c.mo_path for c in repo.catalogs}
                for docname in self.found_docs:
                    domain = docname_to_domain(docname, self.config.gettext_compact)
                    if domain in mo_paths:
                        self.dependencies[docname].add(mo_paths[domain])
        except OSError as exc:
            raise DocumentError(__('Failed to scan documents in %s: %r') %
                                (self.srcdir, exc)) from exc

    def get_outdated_files(self, config_changed: bool) -> Tuple[Set[str], Set[str], Set[str]]:
        """Return (added, changed, removed) sets."""
        # clear all files no longer present
        removed = set(self.all_docs) - self.found_docs

        added = set()  # type: Set[str]
        changed = set()  # type: Set[str]

        if config_changed:
            # config values affect e.g. substitutions
            added = self.found_docs
        else:
            for docname in self.found_docs:
                if docname not in self.all_docs:
                    logger.debug('[build target] added %r', docname)
                    added.add(docname)
                    continue
                # if the doctree file is not there, rebuild
                filename = path.join(self.doctreedir, docname + '.doctree')
                if not path.isfile(filename):
                    logger.debug('[build target] changed %r', docname)
                    changed.add(docname)
                    continue
                # check the "reread always" list
                if docname in self.reread_always:
                    logger.debug('[build target] changed %r', docname)
                    changed.add(docname)
                    continue
                # check the mtime of the document
                mtime = self.all_docs[docname]
                newmtime = path.getmtime(self.doc2path(docname))
                if newmtime > mtime:
                    logger.debug('[build target] outdated %r: %s -> %s',
                                 docname,
                                 datetime.utcfromtimestamp(mtime),
                                 datetime.utcfromtimestamp(newmtime))
                    changed.add(docname)
                    continue
                # finally, check the mtime of dependencies
                for dep in self.dependencies[docname]:
                    try:
                        # this will do the right thing when dep is absolute too
                        deppath = path.join(self.srcdir, dep)
                        if not path.isfile(deppath):
                            changed.add(docname)
                            break
                        depmtime = path.getmtime(deppath)
                        if depmtime > mtime:
                            changed.add(docname)
                            break
                    except OSError:
                        # give it another chance
                        changed.add(docname)
                        break

        return added, changed, removed

    def check_dependents(self, app: "Sphinx", already: Set[str]) -> Generator[str, None, None]:
        to_rewrite = []  # type: List[str]
        for docnames in self.events.emit('env-get-updated', self):
            to_rewrite.extend(docnames)
        for docname in set(to_rewrite):
            if docname not in already:
                yield docname

    # --------- SINGLE FILE READING --------------------------------------------

    def prepare_settings(self, docname: str) -> None:
        """Prepare to set up environment for reading."""
        self.temp_data['docname'] = docname
        # defaults to the global default, but can be re-set in a document
        self.temp_data['default_role'] = self.config.default_role
        self.temp_data['default_domain'] = \
            self.domains.get(self.config.primary_domain)

    # utilities to use while reading a document

    @property
    def docname(self) -> str:
        """Returns the docname of the document currently being parsed."""
        return self.temp_data['docname']

    def new_serialno(self, category: str = '') -> int:
        """Return a serial number, e.g. for index entry targets.

        The number is guaranteed to be unique in the current document.
        """
        key = category + 'serialno'
        cur = self.temp_data.get(key, 0)
        self.temp_data[key] = cur + 1
        return cur

    def note_dependency(self, filename: str) -> None:
        """Add *filename* as a dependency of the current document.

        This means that the document will be rebuilt if this file changes.

        *filename* should be absolute or relative to the source directory.
        """
        self.dependencies[self.docname].add(filename)

    def note_included(self, filename: str) -> None:
        """Add *filename* as a included from other document.

        This means the document is not orphaned.

        *filename* should be absolute or relative to the source directory.
        """
        self.included[self.docname].add(self.path2doc(filename))

    def note_reread(self) -> None:
        """Add the current document to the list of documents that will
        automatically be re-read at the next build.
        """
        self.reread_always.add(self.docname)

    def get_domain(self, domainname: str) -> Domain:
        """Return the domain instance with the specified name.

        Raises an ExtensionError if the domain is not registered.
        """
        try:
            return self.domains[domainname]
        except KeyError as exc:
            raise ExtensionError(__('Domain %r is not registered') % domainname) from exc

    # --------- RESOLVING REFERENCES AND TOCTREES ------------------------------

    def get_doctree(self, docname: str) -> nodes.document:
        """Read the doctree for a file from the pickle and return it."""
        filename = path.join(self.doctreedir, docname + '.doctree')
        with open(filename, 'rb') as f:
            doctree = pickle.load(f)
        doctree.settings.env = self
        doctree.reporter = LoggingReporter(self.doc2path(docname))
        return doctree

    def get_and_resolve_doctree(self, docname: str, builder: "Builder",
                                doctree: nodes.document = None, prune_toctrees: bool = True,
                                includehidden: bool = False) -> nodes.document:
        """Read the doctree from the pickle, resolve cross-references and
        toctrees and return it.
        """
        if doctree is None:
            doctree = self.get_doctree(docname)

        # resolve all pending cross-references
        self.apply_post_transforms(doctree, docname)

        # now, resolve all toctree nodes
        for toctreenode in doctree.traverse(addnodes.toctree):
            result = TocTree(self).resolve(docname, builder, toctreenode,
                                           prune=prune_toctrees,
                                           includehidden=includehidden)
            if result is None:
                toctreenode.replace_self([])
            else:
                toctreenode.replace_self(result)

        return doctree

    def resolve_toctree(self, docname: str, builder: "Builder", toctree: addnodes.toctree,
                        prune: bool = True, maxdepth: int = 0, titles_only: bool = False,
                        collapse: bool = False, includehidden: bool = False) -> Node:
        """Resolve a *toctree* node into individual bullet lists with titles
        as items, returning None (if no containing titles are found) or
        a new node.

        If *prune* is True, the tree is pruned to *maxdepth*, or if that is 0,
        to the value of the *maxdepth* option on the *toctree* node.
        If *titles_only* is True, only toplevel document titles will be in the
        resulting tree.
        If *collapse* is True, all branches not containing docname will
        be collapsed.
        """
        return TocTree(self).resolve(docname, builder, toctree, prune,
                                     maxdepth, titles_only, collapse,
                                     includehidden)

    def resolve_references(self, doctree: nodes.document, fromdocname: str,
                           builder: "Builder") -> None:
        self.apply_post_transforms(doctree, fromdocname)

    def apply_post_transforms(self, doctree: nodes.document, docname: str) -> None:
        """Apply all post-transforms."""
        try:
            # set env.docname during applying post-transforms
            backup = copy(self.temp_data)
            self.temp_data['docname'] = docname

            transformer = SphinxTransformer(doctree)
            transformer.set_environment(self)
            transformer.add_transforms(self.app.registry.get_post_transforms())
            transformer.apply_transforms()
        finally:
            self.temp_data = backup

        # allow custom references to be resolved
        self.events.emit('doctree-resolved', doctree, docname)

    def collect_relations(self) -> Dict[str, List[str]]:
        traversed = set()

        def traverse_toctree(parent: str, docname: str) -> Iterator[Tuple[str, str]]:
            if parent == docname:
                logger.warning(__('self referenced toctree found. Ignored.'),
                               location=docname, type='toc',
                               subtype='circular')
                return

            # traverse toctree by pre-order
            yield parent, docname
            traversed.add(docname)

            for child in (self.toctree_includes.get(docname) or []):
                for subparent, subdocname in traverse_toctree(docname, child):
                    if subdocname not in traversed:
                        yield subparent, subdocname
                        traversed.add(subdocname)

        relations = {}
        docnames = traverse_toctree(None, self.config.master_doc)
        prevdoc = None
        parent, docname = next(docnames)
        for nextparent, nextdoc in docnames:
            relations[docname] = [parent, prevdoc, nextdoc]
            prevdoc = docname
            docname = nextdoc
            parent = nextparent

        relations[docname] = [parent, prevdoc, None]

        return relations

    def check_consistency(self) -> None:
        """Do consistency checks."""
        included = set().union(*self.included.values())  # type: ignore
        for docname in sorted(self.all_docs):
            if docname not in self.files_to_rebuild:
                if docname == self.config.master_doc:
                    # the master file is not included anywhere ;)
                    continue
                if docname in included:
                    # the document is included from other documents
                    continue
                if 'orphan' in self.metadata[docname]:
                    continue
                logger.warning(__('document isn\'t included in any toctree'),
                               location=docname)

        # call check-consistency for all extensions
        for domain in self.domains.values():
            domain.check_consistency()
        self.events.emit('env-check-consistency', self)<|MERGE_RESOLUTION|>--- conflicted
+++ resolved
@@ -14,12 +14,8 @@
 from copy import copy
 from datetime import datetime
 from os import path
-<<<<<<< HEAD
-from typing import Any, Callable, Dict, Generator, Iterator, List, Set, Tuple, Union
-from typing import TYPE_CHECKING
-=======
-from typing import Any, Callable, Dict, Generator, Iterator, List, Set, Tuple, Union, cast
->>>>>>> 64fb1e56
+from typing import (TYPE_CHECKING, Any, Callable, Dict, Generator, Iterator, List, Set, Tuple,
+                    Union)
 
 from docutils import nodes
 from docutils.nodes import Node
