--- conflicted
+++ resolved
@@ -17,12 +17,6 @@
 from copy import copy
 from io import BytesIO
 from os import path
-
-<<<<<<< HEAD
-from six import next
-=======
-from six import BytesIO
->>>>>>> 23c22730
 
 from sphinx import addnodes
 from sphinx.deprecation import RemovedInSphinx30Warning, RemovedInSphinx40Warning
