<<<<<<< HEAD
=======
/*
 * doctools.js
 * ~~~~~~~~~~~
 *
 * Sphinx JavaScript utilties for all documentation.
 *
 * :copyright: Copyright 2007-2010 by the Sphinx team, see AUTHORS.
 * :license: BSD, see LICENSE for details.
 *
 */

>>>>>>> 75be813e
/**
 * make the code below compatible with browsers without
 * an installed firebug like debugger
 */
if (!window.console || !console.firebug) {
  var names = ["log", "debug", "info", "warn", "error", "assert", "dir",
    "dirxml", "group", "groupEnd", "time", "timeEnd", "count", "trace",
    "profile", "profileEnd"];
  window.console = {};
  for (var i = 0; i < names.length; ++i)
    window.console[names[i]] = function() {}
}

/**
 * small helper function to urldecode strings
 */
jQuery.urldecode = function(x) {
  return decodeURIComponent(x).replace(/\+/g, ' ');
}

/**
 * small helper function to urlencode strings
 */
jQuery.urlencode = encodeURIComponent;

/**
 * This function returns the parsed url parameters of the
 * current request. Multiple values per key are supported,
 * it will always return arrays of strings for the value parts.
 */
jQuery.getQueryParameters = function(s) {
  if (typeof s == 'undefined')
    s = document.location.search;
  var parts = s.substr(s.indexOf('?') + 1).split('&');
  var result = {};
  for (var i = 0; i < parts.length; i++) {
    var tmp = parts[i].split('=', 2);
    var key = jQuery.urldecode(tmp[0]);
    var value = jQuery.urldecode(tmp[1]);
    if (key in result)
      result[key].push(value);
    else
      result[key] = [value];
  }
  return result;
}

/**
 * small function to check if an array contains
 * a given item.
 */
jQuery.contains = function(arr, item) {
  for (var i = 0; i < arr.length; i++) {
    if (arr[i] == item)
      return true;
  }
  return false;
}

/**
 * highlight a given string on a jquery object by wrapping it in
 * span elements with the given class name.
 */
jQuery.fn.highlightText = function(text, className) {
  function highlight(node) {
    if (node.nodeType == 3) {
      var val = node.nodeValue;
      var pos = val.toLowerCase().indexOf(text);
      if (pos >= 0 && !jQuery.className.has(node.parentNode, className)) {
        var span = document.createElement("span");
        span.className = className;
        span.appendChild(document.createTextNode(val.substr(pos, text.length)));
        node.parentNode.insertBefore(span, node.parentNode.insertBefore(
          document.createTextNode(val.substr(pos + text.length)),
          node.nextSibling));
        node.nodeValue = val.substr(0, pos);
      }
    }
    else if (!jQuery(node).is("button, select, textarea")) {
      jQuery.each(node.childNodes, function() {
        highlight(this)
      });
    }
  }
  return this.each(function() {
    highlight(this);
  });
}

/**
 * Small JavaScript module for the documentation.
 */
var Documentation = {

  init : function() {
    this.fixFirefoxAnchorBug();
    this.highlightSearchWords();
    this.initModIndex();
  },

  /**
   * i18n support
   */
  TRANSLATIONS : {},
  PLURAL_EXPR : function(n) { return n == 1 ? 0 : 1; },
  LOCALE : 'unknown',

  // gettext and ngettext don't access this so that the functions
  // can savely bound to a different name (_ = Documentation.gettext)
  gettext : function(string) {
    var translated = Documentation.TRANSLATIONS[string];
    if (typeof translated == 'undefined')
      return string;
    return (typeof translated == 'string') ? translated : translated[0];
  },

  ngettext : function(singular, plural, n) {
    var translated = Documentation.TRANSLATIONS[singular];
    if (typeof translated == 'undefined')
      return (n == 1) ? singular : plural;
    return translated[Documentation.PLURALEXPR(n)];
  },

  addTranslations : function(catalog) {
    for (var key in catalog.messages)
      this.TRANSLATIONS[key] = catalog.messages[key];
    this.PLURAL_EXPR = new Function('n', 'return +(' + catalog.plural_expr + ')');
    this.LOCALE = catalog.locale;
  },

  /**
   * add context elements like header anchor links
   */
  addContextElements : function() {
    $('div[id] > :header:first').each(function() {
      $('<a class="headerlink">\u00B6</a>').
      attr('href', '#' + this.id).
      attr('title', _('Permalink to this headline')).
      appendTo(this);
    });
    $('dt[id]').each(function() {
      $('<a class="headerlink">\u00B6</a>').
      attr('href', '#' + this.id).
      attr('title', _('Permalink to this definition')).
      appendTo(this);
    });
  },

  /**
   * workaround a firefox stupidity
   */
  fixFirefoxAnchorBug : function() {
    if (document.location.hash && $.browser.mozilla)
      window.setTimeout(function() {
        document.location.href += '';
      }, 10);
  },

  /**
   * highlight the search words provided in the url in the text
   */
  highlightSearchWords : function() {
    var params = $.getQueryParameters();
    var terms = (params.highlight) ? params.highlight[0].split(/\s+/) : [];
    if (terms.length) {
      var body = $('div.body');
      window.setTimeout(function() {
        $.each(terms, function() {
          body.highlightText(this.toLowerCase(), 'highlight');
        });
      }, 10);
      $('<li class="highlight-link"><a href="javascript:Documentation.' +
        'hideSearchWords()">' + _('Hide Search Matches') + '</a></li>')
          .appendTo($('.sidebar .this-page-menu'));
    }
  },

  /**
   * init the modindex toggle buttons
   */
  initModIndex : function() {
    var togglers = $('img.toggler').click(function() {
      var src = $(this).attr('src');
      var idnum = $(this).attr('id').substr(7);
      console.log($('tr.cg-' + idnum).toggle());
      if (src.substr(-9) == 'minus.png')
        $(this).attr('src', src.substr(0, src.length-9) + 'plus.png');
      else
        $(this).attr('src', src.substr(0, src.length-8) + 'minus.png');
    }).css('display', '');
    if (DOCUMENTATION_OPTIONS.COLLAPSE_MODINDEX) {
        togglers.click();
    }
  },

  /**
   * helper function to hide the search marks again
   */
  hideSearchWords : function() {
    $('.sidebar .this-page-menu li.highlight-link').fadeOut(300);
    $('span.highlight').removeClass('highlight');
  },

  /**
   * make the url absolute
   */
  makeURL : function(relativeURL) {
    return DOCUMENTATION_OPTIONS.URL_ROOT + '/' + relativeURL;
  },

  /**
   * get the current relative url
   */
  getCurrentURL : function() {
    var path = document.location.pathname;
    var parts = path.split(/\//);
    $.each(DOCUMENTATION_OPTIONS.URL_ROOT.split(/\//), function() {
      if (this == '..')
        parts.pop();
    });
    var url = parts.join('/');
    return path.substring(url.lastIndexOf('/') + 1, path.length - 1);
  }
};

// quick alias for translations
_ = Documentation.gettext;

$(document).ready(function() {
  Documentation.init();
});<|MERGE_RESOLUTION|>--- conflicted
+++ resolved
@@ -1,5 +1,3 @@
-<<<<<<< HEAD
-=======
 /*
  * doctools.js
  * ~~~~~~~~~~~
@@ -11,7 +9,6 @@
  *
  */
 
->>>>>>> 75be813e
 /**
  * make the code below compatible with browsers without
  * an installed firebug like debugger
