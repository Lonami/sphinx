--- conflicted
+++ resolved
@@ -12,24 +12,14 @@
 
 from collections import defaultdict
 from operator import attrgetter
-<<<<<<< HEAD
-from typing import Any, Callable, Dict, List, NamedTuple
+from typing import Any, Callable, Dict, List, NamedTuple, Tuple, Type
 from typing import TYPE_CHECKING
-=======
-from typing import Any, Callable, Dict, List, NamedTuple, Tuple
->>>>>>> 9b45b00b
 
 from sphinx.errors import ExtensionError, SphinxError
 from sphinx.locale import __
 from sphinx.util import logging
 
-<<<<<<< HEAD
 if TYPE_CHECKING:
-=======
-if False:
-    # For type annotation
-    from typing import Type  # for python3.5.1
->>>>>>> 9b45b00b
     from sphinx.application import Sphinx
 
 
@@ -94,7 +84,7 @@
                     listeners.remove(listener)
 
     def emit(self, name: str, *args: Any,
-             allowed_exceptions: Tuple["Type[Exception]", ...] = ()) -> List:
+             allowed_exceptions: Tuple[Type[Exception], ...] = ()) -> List:
         """Emit a Sphinx event."""
         try:
             logger.debug('[app] emitting event: %r%s', name, repr(args)[:100])
@@ -107,18 +97,10 @@
         listeners = sorted(self.listeners[name], key=attrgetter("priority"))
         for listener in listeners:
             try:
-<<<<<<< HEAD
                 results.append(listener.handler(self.app, *args))
-=======
-                if self.app is None:
-                    # for compatibility; RemovedInSphinx40Warning
-                    results.append(listener.handler(*args))
-                else:
-                    results.append(listener.handler(self.app, *args))
             except allowed_exceptions:
                 # pass through the errors specified as *allowed_exceptions*
                 raise
->>>>>>> 9b45b00b
             except SphinxError:
                 raise
             except Exception as exc:
@@ -127,7 +109,7 @@
         return results
 
     def emit_firstresult(self, name: str, *args: Any,
-                         allowed_exceptions: Tuple["Type[Exception]", ...] = ()) -> Any:
+                         allowed_exceptions: Tuple[Type[Exception], ...] = ()) -> Any:
         """Emit a Sphinx event and returns first result.
 
         This returns the result of the first handler that doesn't return ``None``.
