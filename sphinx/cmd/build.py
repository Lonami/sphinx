# -*- coding: utf-8 -*-
"""
    sphinx.cmd.build
    ~~~~~~~~~~~~~~~~

    Build documentation from a provided source.

    :copyright: Copyright 2007-2018 by the Sphinx team, see AUTHORS.
    :license: BSD, see LICENSE for details.
"""
from __future__ import print_function

import argparse
import locale
import multiprocessing
import os
import sys
import traceback

from docutils.utils import SystemMessage
from six import text_type, binary_type

import sphinx.locale
from sphinx import __display_version__, package_dir
from sphinx.application import Sphinx
from sphinx.errors import SphinxError
from sphinx.locale import __
from sphinx.util import Tee, format_exception_cut_frames, save_traceback
from sphinx.util.console import red, nocolor, color_terminal  # type: ignore
from sphinx.util.docutils import docutils_namespace, patch_docutils
from sphinx.util.pycompat import terminal_safe

if False:
    # For type annotation
    from typing import Any, IO, List, Union  # NOQA


def handle_exception(app, args, exception, stderr=sys.stderr):
    # type: (Sphinx, Any, Union[Exception, KeyboardInterrupt], IO) -> None
    if args.pdb:
        import pdb
        print(red(__('Exception occurred while building, starting debugger:')),
              file=stderr)
        traceback.print_exc()
        pdb.post_mortem(sys.exc_info()[2])
    else:
        print(file=stderr)
        if args.verbosity or args.traceback:
            traceback.print_exc(None, stderr)
            print(file=stderr)
        if isinstance(exception, KeyboardInterrupt):
            print(__('interrupted!'), file=stderr)
        elif isinstance(exception, SystemMessage):
            print(red(__('reST markup error:')), file=stderr)
            print(terminal_safe(exception.args[0]), file=stderr)
        elif isinstance(exception, SphinxError):
            print(red('%s:' % exception.category), file=stderr)
            print(terminal_safe(text_type(exception)), file=stderr)
        elif isinstance(exception, UnicodeError):
            print(red(__('Encoding error:')), file=stderr)
            print(terminal_safe(text_type(exception)), file=stderr)
            tbpath = save_traceback(app)
            print(red(__('The full traceback has been saved in %s, if you want '
                         'to report the issue to the developers.') % tbpath),
                  file=stderr)
        elif isinstance(exception, RuntimeError) and 'recursion depth' in str(exception):
            print(red(__('Recursion error:')), file=stderr)
            print(terminal_safe(text_type(exception)), file=stderr)
            print(file=stderr)
            print(__('This can happen with very large or deeply nested source '
                     'files.  You can carefully increase the default Python '
                     'recursion limit of 1000 in conf.py with e.g.:'), file=stderr)
            print(__('    import sys; sys.setrecursionlimit(1500)'), file=stderr)
        else:
            print(red(__('Exception occurred:')), file=stderr)
            print(format_exception_cut_frames().rstrip(), file=stderr)
            tbpath = save_traceback(app)
            print(red(__('The full traceback has been saved in %s, if you '
                         'want to report the issue to the developers.') % tbpath),
                  file=stderr)
            print(__('Please also report this if it was a user error, so '
                     'that a better error message can be provided next time.'),
                  file=stderr)
            print(__('A bug report can be filed in the tracker at '
                     '<https://github.com/sphinx-doc/sphinx/issues>. Thanks!'),
                  file=stderr)


def jobs_argument(value):
    # type: (str) -> int
    """
    Special type to handle 'auto' flags passed to 'sphinx-build' via -j flag. Can
    be expanded to handle other special scaling requests, such as setting job count
    to cpu_count.
    """
    if value == 'auto':
        return multiprocessing.cpu_count()
    else:
        jobs = int(value)
        if jobs <= 0:
            raise argparse.ArgumentTypeError(__('job number should be a positive number'))
        else:
            return jobs


def get_parser():
    # type: () -> argparse.ArgumentParser
    parser = argparse.ArgumentParser(
        usage='%(prog)s [OPTIONS] SOURCEDIR OUTPUTDIR [FILENAMES...]',
        epilog=__('For more information, visit <http://sphinx-doc.org/>.'),
        description=__("""
Generate documentation from source files.

sphinx-build generates documentation from the files in SOURCEDIR and places it
in OUTPUTDIR. It looks for 'conf.py' in SOURCEDIR for the configuration
settings.  The 'sphinx-quickstart' tool may be used to generate template files,
including 'conf.py'

sphinx-build can create documentation in different formats. A format is
selected by specifying the builder name on the command line; it defaults to
HTML. Builders can also perform other tasks related to documentation
processing.

By default, everything that is outdated is built. Output only for selected
files can be built by specifying individual filenames.
"""))

    parser.add_argument('--version', action='version', dest='show_version',
                        version='%%(prog)s %s' % __display_version__)

    parser.add_argument('sourcedir',
                        help=__('path to documentation source files'))
    parser.add_argument('outputdir',
                        help=__('path to output directory'))
    parser.add_argument('filenames', nargs='*',
                        help=__('a list of specific files to rebuild. Ignored '
                                'if -a is specified'))

    group = parser.add_argument_group(__('general options'))
    group.add_argument('-b', metavar='BUILDER', dest='builder',
                       default='html',
                       help=__('builder to use (default: html)'))
    group.add_argument('-a', action='store_true', dest='force_all',
                       help=__('write all files (default: only write new and '
                               'changed files)'))
    group.add_argument('-E', action='store_true', dest='freshenv',
                       help=__('don\'t use a saved environment, always read '
                               'all files'))
    group.add_argument('-d', metavar='PATH', dest='doctreedir',
                       help=__('path for the cached environment and doctree '
                               'files (default: OUTPUTDIR/.doctrees)'))
    group.add_argument('-j', metavar='N', default=1, type=jobs_argument, dest='jobs',
                       help=__('build in parallel with N processes where '
                               'possible (special value "auto" will set N to cpu-count)'))
    group = parser.add_argument_group('build configuration options')
    group.add_argument('-c', metavar='PATH', dest='confdir',
                       help=__('path where configuration file (conf.py) is '
                               'located (default: same as SOURCEDIR)'))
    group.add_argument('-C', action='store_true', dest='noconfig',
                       help=__('use no config file at all, only -D options'))
    group.add_argument('-D', metavar='setting=value', action='append',
                       dest='define', default=[],
                       help=__('override a setting in configuration file'))
    group.add_argument('-A', metavar='name=value', action='append',
                       dest='htmldefine', default=[],
                       help=__('pass a value into HTML templates'))
    group.add_argument('-t', metavar='TAG', action='append',
                       dest='tags', default=[],
                       help=__('define tag: include "only" blocks with TAG'))
    group.add_argument('-n', action='store_true', dest='nitpicky',
                       help=__('nit-picky mode, warn about all missing '
                               'references'))

    group = parser.add_argument_group(__('console output options'))
    group.add_argument('-v', action='count', dest='verbosity', default=0,
                       help=__('increase verbosity (can be repeated)'))
    group.add_argument('-q', action='store_true', dest='quiet',
                       help=__('no output on stdout, just warnings on stderr'))
    group.add_argument('-Q', action='store_true', dest='really_quiet',
                       help=__('no output at all, not even warnings'))
    group.add_argument('--color', action='store_const', const='yes',
                       default='auto',
                       help=__('do emit colored output (default: auto-detect)'))
    group.add_argument('-N', '--no-color', dest='color', action='store_const',
                       const='no',
                       help=__('do not emit colored output (default: '
                               'auto-detect)'))
    group.add_argument('-w', metavar='FILE', dest='warnfile',
                       help=__('write warnings (and errors) to given file'))
    group.add_argument('-W', action='store_true', dest='warningiserror',
                       help=__('turn warnings into errors'))
    group.add_argument('-T', action='store_true', dest='traceback',
                       help=__('show full traceback on exception'))
    group.add_argument('-P', action='store_true', dest='pdb',
                       help=__('run Pdb on exception'))

    return parser


def make_main(argv=sys.argv[1:]):  # type: ignore
    # type: (List[unicode]) -> int
    """Sphinx build "make mode" entry."""
    from sphinx import make_mode
    return make_mode.run_make_mode(argv[1:])


def build_main(argv=sys.argv[1:]):  # type: ignore
    # type: (List[unicode]) -> int
    """Sphinx build "main" command-line entry."""

    parser = get_parser()
    args = parser.parse_args(argv)

    if args.noconfig:
        args.confdir = None
    elif not args.confdir:
        args.confdir = args.sourcedir

    if not args.doctreedir:
        args.doctreedir = os.path.join(args.sourcedir, '.doctrees')

    # handle remaining filename arguments
    filenames = args.filenames
    missing_files = []
    for filename in filenames:
        if not os.path.isfile(filename):
            missing_files.append(filename)
    if missing_files:
        parser.error(__('cannot find files %r') % missing_files)

    # likely encoding used for command-line arguments
    try:
        locale = __import__('locale')  # due to submodule of the same name
        likely_encoding = locale.getpreferredencoding()
    except Exception:
        likely_encoding = None

    if args.force_all and filenames:
        parser.error(__('cannot combine -a option and filenames'))

    if args.color == 'no' or (args.color == 'auto' and not color_terminal()):
        nocolor()

    status = sys.stdout
    warning = sys.stderr
    error = sys.stderr

    if args.quiet:
        status = None

    if args.really_quiet:
        status = warning = None

    if warning and args.warnfile:
        try:
            warnfp = open(args.warnfile, 'w')
        except Exception as exc:
            parser.error(__('cannot open warning file %r: %s') % (
                args.warnfile, exc))
        warning = Tee(warning, warnfp)  # type: ignore
        error = warning

    confoverrides = {}
    for val in args.define:
        try:
            key, val = val.split('=', 1)
        except ValueError:
            parser.error(__('-D option argument must be in the form name=value'))
        if likely_encoding and isinstance(val, binary_type):
            try:
                val = val.decode(likely_encoding)
            except UnicodeError:
                pass
        confoverrides[key] = val

    for val in args.htmldefine:
        try:
            key, val = val.split('=')
        except ValueError:
            parser.error(__('-A option argument must be in the form name=value'))
        try:
            val = int(val)
        except ValueError:
            if likely_encoding and isinstance(val, binary_type):
                try:
                    val = val.decode(likely_encoding)
                except UnicodeError:
                    pass
        confoverrides['html_context.%s' % key] = val

    if args.nitpicky:
        confoverrides['nitpicky'] = True

    app = None
    try:
        confdir = args.confdir or args.sourcedir
        with patch_docutils(confdir), docutils_namespace():
            app = Sphinx(args.sourcedir, args.confdir, args.outputdir,
                         args.doctreedir, args.builder, confoverrides, status,
                         warning, args.freshenv, args.warningiserror,
                         args.tags, args.verbosity, args.jobs)
            app.build(args.force_all, filenames)
            return app.statuscode
    except (Exception, KeyboardInterrupt) as exc:
        handle_exception(app, args, exc, error)
        return 2


def main(argv=sys.argv[1:]):  # type: ignore
    # type: (List[unicode]) -> int
    locale.setlocale(locale.LC_ALL, '')
    sphinx.locale.init_console(os.path.join(package_dir, 'locale'), 'sphinx')

<<<<<<< HEAD
    if sys.argv[1:2] == ['-M']:
=======
def main(argv=sys.argv[1:]):
    # type: (List[str]) -> int
    if argv[:1] == ['-M']:
>>>>>>> 453fe5ec
        return make_main(argv)
    else:
        return build_main(argv)


if __name__ == '__main__':
    sys.exit(main(sys.argv[1:]))  # type: ignore<|MERGE_RESOLUTION|>--- conflicted
+++ resolved
@@ -311,13 +311,7 @@
     locale.setlocale(locale.LC_ALL, '')
     sphinx.locale.init_console(os.path.join(package_dir, 'locale'), 'sphinx')
 
-<<<<<<< HEAD
-    if sys.argv[1:2] == ['-M']:
-=======
-def main(argv=sys.argv[1:]):
-    # type: (List[str]) -> int
     if argv[:1] == ['-M']:
->>>>>>> 453fe5ec
         return make_main(argv)
     else:
         return build_main(argv)
