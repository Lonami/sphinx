--- conflicted
+++ resolved
@@ -263,61 +263,6 @@
         self.env.temp_data['default_domain'] = self.env.domains.get(domain_name)
         return []
 
-<<<<<<< HEAD
-=======
-from sphinx.directives.code import (  # noqa
-    Highlight, CodeBlock, LiteralInclude
-)
-from sphinx.directives.other import (  # noqa
-    TocTree, Author, VersionChange, SeeAlso,
-    TabularColumns, Centered, Acks, HList, Only, Include, Class
-)
-from sphinx.directives.patches import (  # noqa
-    Figure, Meta
-)
-from sphinx.domains.index import IndexDirective  # noqa
-
-deprecated_alias('sphinx.directives',
-                 {
-                     'Highlight': Highlight,
-                     'CodeBlock': CodeBlock,
-                     'LiteralInclude': LiteralInclude,
-                     'TocTree': TocTree,
-                     'Author': Author,
-                     'Index': IndexDirective,
-                     'VersionChange': VersionChange,
-                     'SeeAlso': SeeAlso,
-                     'TabularColumns': TabularColumns,
-                     'Centered': Centered,
-                     'Acks': Acks,
-                     'HList': HList,
-                     'Only': Only,
-                     'Include': Include,
-                     'Class': Class,
-                     'Figure': Figure,
-                     'Meta': Meta,
-                 },
-                 RemovedInSphinx40Warning,
-                 {
-                     'Highlight': 'sphinx.directives.code.Highlight',
-                     'CodeBlock': 'sphinx.directives.code.CodeBlock',
-                     'LiteralInclude': 'sphinx.directives.code.LiteralInclude',
-                     'TocTree': 'sphinx.directives.other.TocTree',
-                     'Author': 'sphinx.directives.other.Author',
-                     'Index': 'sphinx.directives.other.IndexDirective',
-                     'VersionChange': 'sphinx.directives.other.VersionChange',
-                     'SeeAlso': 'sphinx.directives.other.SeeAlso',
-                     'TabularColumns': 'sphinx.directives.other.TabularColumns',
-                     'Centered': 'sphinx.directives.other.Centered',
-                     'Acks': 'sphinx.directives.other.Acks',
-                     'HList': 'sphinx.directives.other.HList',
-                     'Only': 'sphinx.directives.other.Only',
-                     'Include': 'sphinx.directives.other.Include',
-                     'Class': 'sphinx.directives.other.Class',
-                     'Figure': 'sphinx.directives.patches.Figure',
-                     'Meta': 'sphinx.directives.patches.Meta',
-                 })
->>>>>>> 5b096c42
 
 deprecated_alias('sphinx.directives',
                  {
