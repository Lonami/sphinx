# -*- coding: utf-8 -*-
"""
    Sphinx
    ~~~~~~

    The Sphinx documentation toolchain.

    :copyright: Copyright 2007-2018 by the Sphinx team, see AUTHORS.
    :license: BSD, see LICENSE for details.
"""

# Keep this file executable as-is in Python 3!
# (Otherwise getting the version out of it from setup.py is impossible.)

from __future__ import absolute_import

import os
import warnings
from os import path

from .deprecation import RemovedInNextVersionWarning
from .deprecation import RemovedInSphinx20Warning

if False:
    # For type annotation
    from typing import Any  # NOQA


# by default, all DeprecationWarning under sphinx package will be emit.
# Users can avoid this by using environment variable: PYTHONWARNINGS=
if 'PYTHONWARNINGS' not in os.environ:
    warnings.filterwarnings('default',
                            category=RemovedInNextVersionWarning, module='sphinx')
# docutils.io using mode='rU' for open
warnings.filterwarnings('ignore', "'U' mode is deprecated",
                        DeprecationWarning, module='docutils.io')

__version__ = '1.8.0+'
__released__ = '1.8.0'  # used when Sphinx builds its own docs

#: Version info for better programmatic use.
#:
#: A tuple of five elements; for Sphinx version 1.2.1 beta 3 this would be
#: ``(1, 2, 1, 'beta', 3)``. The fourth element can be one of: ``alpha``,
#: ``beta``, ``rc``, ``final``. ``final`` always has 0 as the last element.
#:
#: .. versionadded:: 1.2
#:    Before version 1.2, check the string ``sphinx.__version__``.
version_info = (1, 8, 0, 'beta', 0)

package_dir = path.abspath(path.dirname(__file__))

__display_version__ = __version__  # used for command line version
if __version__.endswith('+'):
    # try to find out the commit hash if checked out from git, and append
    # it to __version__ (since we use this value from setup.py, it gets
    # automatically propagated to an installed copy as well)
    __display_version__ = __version__
    __version__ = __version__[:-1]  # remove '+' for PEP-440 version spec.
    try:
        import subprocess
        p = subprocess.Popen(['git', 'show', '-s', '--pretty=format:%h',
                              path.join(package_dir, '..')],
                             stdout=subprocess.PIPE, stderr=subprocess.PIPE)
        out, err = p.communicate()
        if out:
            __display_version__ += '/' + out.decode().strip()
    except Exception:
        pass


def main(*args, **kwargs):
<<<<<<< HEAD
    # type: (Any, Any) -> int
=======
    from .cmd import build
>>>>>>> 97a7017d
    warnings.warn(
        '`sphinx.main()` has moved to `sphinx.cmd.build.main()`.',
        RemovedInSphinx20Warning,
        stacklevel=2,
    )
    return build.main(*args, **kwargs)


if __name__ == '__main__':
    from .cmd import build
    warnings.warn(
        '`sphinx` has moved to `sphinx.build`.',
        RemovedInSphinx20Warning,
        stacklevel=2,
    )
    build.main()<|MERGE_RESOLUTION|>--- conflicted
+++ resolved
@@ -70,11 +70,8 @@
 
 
 def main(*args, **kwargs):
-<<<<<<< HEAD
     # type: (Any, Any) -> int
-=======
     from .cmd import build
->>>>>>> 97a7017d
     warnings.warn(
         '`sphinx.main()` has moved to `sphinx.cmd.build.main()`.',
         RemovedInSphinx20Warning,
