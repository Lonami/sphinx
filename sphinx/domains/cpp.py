# -*- coding: utf-8 -*-
"""
    sphinx.domains.cpp
    ~~~~~~~~~~~~~~~~~~

    The C++ language domain.

    :copyright: Copyright 2007-2015 by the Sphinx team, see AUTHORS.
    :license: BSD, see LICENSE for details.
"""

import re
from copy import deepcopy

from six import iteritems, text_type
from docutils import nodes

from sphinx import addnodes
from sphinx.roles import XRefRole
from sphinx.locale import l_, _
from sphinx.domains import Domain, ObjType
from sphinx.directives import ObjectDescription
from sphinx.util.nodes import make_refnode
from sphinx.util.compat import Directive
from sphinx.util.pycompat import UnicodeMixin
from sphinx.util.docfields import Field, GroupedField

"""
    Important note on ids:
    Multiple id generation schemes are used due to backwards compatibility.
    - v1: 1.2.3 <= version < 1.3
          The style used before the rewrite.
          It is not the actual old code, but a replication of the behaviour.
    - v2: 1.3 <= version < now
          Standardised mangling scheme from
          http://mentorembedded.github.io/cxx-abi/abi.html#mangling
          though not completely implemented.
    All versions are generated and attached to elements. The newest is used for
    the index. All of the versions should work as permalinks.

    See http://www.nongnu.org/hcb/ for the grammar,
    or https://github.com/cplusplus/draft/blob/master/source/grammar.tex
    for the newest grammar.

    common grammar things:
        template-declaration ->
            "template" "<" template-parameter-list ">" declaration
        template-parameter-list ->
              template-parameter
            | template-parameter-list "," template-parameter
        template-parameter ->
              type-parameter
            | parameter-declaration # i.e., same as a function argument

        type-parameter ->
              "class"    "..."[opt] identifier[opt]
            | "class"               identifier[opt] "=" type-id
            | "typename" "..."[opt] identifier[opt]
            | "typename"            identifier[opt] "=" type-id
            | "template" "<" template-parameter-list ">"
                "class"  "..."[opt] identifier[opt]
            | "template" "<" template-parameter-list ">"
                "class"             identifier[opt] "=" id-expression
            # also, from C++17 we can have "typname" in template templates
        templateDeclPrefix ->
            "template" "<" template-parameter-list ">"

        simple-declaration ->
            attribute-specifier-seq[opt] decl-specifier-seq[opt]
                init-declarator-list[opt] ;
        # Drop the semi-colon. For now: drop the attributes (TODO).
        # Use at most 1 init-declerator.
        -> decl-specifier-seq init-declerator
        -> decl-specifier-seq declerator initializer

        decl-specifier ->
              storage-class-specifier ->
                    "static" (only for member_object and function_object)
                  | "register"
            | type-specifier -> trailing-type-specifier
            | function-specifier -> "inline" | "virtual" | "explicit" (only
              for function_object)
            | "friend" (only for function_object)
            | "constexpr" (only for member_object and function_object)
        trailing-type-specifier ->
              simple-type-specifier
            | elaborated-type-specifier
            | typename-specifier
            | cv-qualifier -> "const" | "volatile"
        stricter grammar for decl-specifier-seq (with everything, each object
        uses a subset):
            visibility storage-class-specifier function-specifier "friend"
            "constexpr" "volatile" "const" trailing-type-specifier
            # where trailing-type-specifier can no be cv-qualifier
        # Inside e.g., template paramters a strict subset is used
        # (see type-specifier-seq)
        trailing-type-specifier ->
              simple-type-specifier ->
                ::[opt] nested-name-specifier[opt] type-name
              | ::[opt] nested-name-specifier "template" simple-template-id
              | "char" | "bool" | ect.
              | decltype-specifier
            | elaborated-type-specifier ->
                class-key attribute-specifier-seq[opt] ::[opt]
                nested-name-specifier[opt] identifier
              | class-key ::[opt] nested-name-specifier[opt] template[opt]
                simple-template-id
              | "enum" ::[opt] nested-name-specifier[opt] identifier
            | typename-specifier ->
                "typename" ::[opt] nested-name-specifier identifier
              | "typename" ::[opt] nested-name-specifier template[opt]
                simple-template-id
        class-key -> "class" | "struct" | "union"
        type-name ->* identifier | simple-template-id
        # ignoring attributes and decltype, and then some left-factoring
        trailing-type-specifier ->
            rest-of-trailing
            ("class" | "struct" | "union" | "typename") rest-of-trailing
            build-in -> "char" | "bool" | ect.
            decltype-specifier
        rest-of-trailing -> (with some simplification)
            "::"[opt] list-of-elements-separated-by-::
        element ->
            "template"[opt] identifier ("<" template-argument-list ">")[opt]
        template-argument-list ->
              template-argument "..."[opt]
            | template-argument-list "," template-argument "..."[opt]
        template-argument ->
              constant-expression
            | type-specifier-seq abstract-declerator
            | id-expression


        declerator ->
              ptr-declerator
            | noptr-declarator parameters-and-qualifiers trailing-return-type
              (TODO: for now we don't support trailing-eturn-type)
        ptr-declerator ->
              noptr-declerator
            | ptr-operator ptr-declarator
        noptr-declerator ->
              declarator-id attribute-specifier-seq[opt] ->
                    "..."[opt] id-expression
                  | rest-of-trailing
            | noptr-declerator parameters-and-qualifiers
            | noptr-declarator "[" constant-expression[opt] "]"
              attribute-specifier-seq[opt]
            | "(" ptr-declarator ")"
        ptr-operator ->
              "*"  attribute-specifier-seq[opt] cv-qualifier-seq[opt]
            | "&   attribute-specifier-seq[opt]
            | "&&" attribute-specifier-seq[opt]
            | "::"[opt] nested-name-specifier "*" attribute-specifier-seq[opt]
                cv-qualifier-seq[opt]
        # function_object must use a parameters-and-qualifiers, the others may
        # use it (e.g., function poitners)
        parameters-and-qualifiers ->
            "(" parameter-clause ")" attribute-specifier-seq[opt]
            cv-qualifier-seq[opt] ref-qualifier[opt]
            exception-specification[opt]
        ref-qualifier -> "&" | "&&"
        exception-specification ->
            "noexcept" ("(" constant-expression ")")[opt]
            "throw" ("(" type-id-list ")")[opt]
        # TODO: we don't implement attributes
        # member functions can have initializers, but we fold them into here
        memberFunctionInit -> "=" "0"
        # (note: only "0" is allowed as the value, according to the standard,
        # right?)

        enum-head ->
            enum-key attribute-specifier-seq[opt] nested-name-specifier[opt]
                identifier enum-base[opt]
        enum-key -> "enum" | "enum struct" | "enum class"
        enum-base ->
            ":" type
        enumerator-definition ->
              identifier
            | identifier "=" constant-expression

    We additionally add the possibility for specifying the visibility as the
    first thing.

    type_object:
        goal:
            either a single type (e.g., "MyClass:Something_T" or a typedef-like
            thing (e.g. "Something Something_T" or "int I_arr[]"
        grammar, single type: based on a type in a function parameter, but
        without a name:
               parameter-declaration
            -> attribute-specifier-seq[opt] decl-specifier-seq
               abstract-declarator[opt]
            # Drop the attributes
            -> decl-specifier-seq abstract-declarator[opt]
        grammar, typedef-like: no initilizer
            decl-specifier-seq declerator
        Can start with a templateDeclPrefix.

    member_object:
        goal: as a type_object which must have a declerator, and optionally
        with a initializer
        grammar:
            decl-specifier-seq declerator initializer
        Can start with a templateDeclPrefix.

    function_object:
        goal: a function declaration, TODO: what about templates? for now: skip
        grammar: no initializer
           decl-specifier-seq declerator
        Can start with a templateDeclPrefix.

    class_object:
        goal: a class declaration, but with specification of a base class
        grammar:
              nested-name "final"[opt] (":" base-specifier-list)[opt]
            base-specifier-list ->
              base-specifier "..."[opt]
            | base-specifier-list, base-specifier "..."[opt]
            base-specifier ->
              base-type-specifier
            | "virtual" access-spe"cifier[opt]    base-type-specifier
            | access-specifier[opt] "virtual"[opt] base-type-specifier
        Can start with a templateDeclPrefix.

    enum_object:
        goal: an unscoped enum or a scoped enum, optionally with the underlying
              type specified
        grammar:
            ("class" | "struct")[opt] visibility[opt] nested-name (":" type)[opt]
    enumerator_object:
        goal: an element in a scoped or unscoped enum. The name should be
              injected according to the scopedness.
        grammar:
            nested-name ("=" constant-expression)

    namespace_object:
        goal: a directive to put all following declarations in a specific scope
        grammar:
            nested-name
"""

_identifier_re = re.compile(r'(~?\b[a-zA-Z_][a-zA-Z0-9_]*)\b')
_whitespace_re = re.compile(r'\s+(?u)')
_string_re = re.compile(r"[LuU8]?('([^'\\]*(?:\\.[^'\\]*)*)'"
                        r'|"([^"\\]*(?:\\.[^"\\]*)*)")', re.S)
_visibility_re = re.compile(r'\b(public|private|protected)\b')
_operator_re = re.compile(r'''(?x)
        \[\s*\]
    |   \(\s*\)
    |   \+\+ | --
    |   ->\*? | \,
    |   (<<|>>)=? | && | \|\|
    |   [!<>=/*%+|&^~-]=?
''')
# see http://en.cppreference.com/w/cpp/keyword
_keywords = [
    'alignas', 'alignof', 'and', 'and_eq', 'asm', 'auto', 'bitand', 'bitor',
    'bool', 'break', 'case', 'catch', 'char', 'char16_t', 'char32_t', 'class',
    'compl', 'concept', 'const', 'constexpr', 'const_cast', 'continue',
    'decltype', 'default', 'delete', 'do', 'double', 'dynamic_cast', 'else',
    'enum', 'explicit', 'export', 'extern', 'false', 'float', 'for', 'friend',
    'goto', 'if', 'inline', 'int', 'long', 'mutable', 'namespace', 'new',
    'noexcept', 'not', 'not_eq', 'nullptr', 'operator', 'or', 'or_eq',
    'private', 'protected', 'public', 'register', 'reinterpret_cast',
    'requires', 'return', 'short', 'signed', 'sizeof', 'static',
    'static_assert', 'static_cast', 'struct', 'switch', 'template', 'this',
    'thread_local', 'throw', 'true', 'try', 'typedef', 'typeid', 'typename',
    'union', 'unsigned', 'using', 'virtual', 'void', 'volatile', 'wchar_t',
    'while', 'xor', 'xor_eq'
]

# ------------------------------------------------------------------------------
# Id v1 constants
# ------------------------------------------------------------------------------

_id_fundamental_v1 = {
    'char': 'c',
    'signed char': 'c',
    'unsigned char': 'C',
    'int': 'i',
    'signed int': 'i',
    'unsigned int': 'U',
    'long': 'l',
    'signed long': 'l',
    'unsigned long': 'L',
    'bool': 'b'
}
_id_shorthands_v1 = {
    'std::string': 'ss',
    'std::ostream': 'os',
    'std::istream': 'is',
    'std::iostream': 'ios',
    'std::vector': 'v',
    'std::map': 'm'
}
_id_operator_v1 = {
    'new': 'new-operator',
    'new[]': 'new-array-operator',
    'delete': 'delete-operator',
    'delete[]': 'delete-array-operator',
    # the arguments will make the difference between unary and binary
    # '+(unary)' : 'ps',
    # '-(unary)' : 'ng',
    # '&(unary)' : 'ad',
    # '*(unary)' : 'de',
    '~': 'inv-operator',
    '+': 'add-operator',
    '-': 'sub-operator',
    '*': 'mul-operator',
    '/': 'div-operator',
    '%': 'mod-operator',
    '&': 'and-operator',
    '|': 'or-operator',
    '^': 'xor-operator',
    '=': 'assign-operator',
    '+=': 'add-assign-operator',
    '-=': 'sub-assign-operator',
    '*=': 'mul-assign-operator',
    '/=': 'div-assign-operator',
    '%=': 'mod-assign-operator',
    '&=': 'and-assign-operator',
    '|=': 'or-assign-operator',
    '^=': 'xor-assign-operator',
    '<<': 'lshift-operator',
    '>>': 'rshift-operator',
    '<<=': 'lshift-assign-operator',
    '>>=': 'rshift-assign-operator',
    '==': 'eq-operator',
    '!=': 'neq-operator',
    '<': 'lt-operator',
    '>': 'gt-operator',
    '<=': 'lte-operator',
    '>=': 'gte-operator',
    '!': 'not-operator',
    '&&': 'sand-operator',
    '||': 'sor-operator',
    '++': 'inc-operator',
    '--': 'dec-operator',
    ',': 'comma-operator',
    '->*': 'pointer-by-pointer-operator',
    '->': 'pointer-operator',
    '()': 'call-operator',
    '[]': 'subscript-operator'
}

# ------------------------------------------------------------------------------
# Id v2 constants
# ------------------------------------------------------------------------------

_id_prefix_v2 = '_CPPv2'
_id_fundamental_v2 = {
    # not all of these are actually parsed as fundamental types, TODO: do that
    'void': 'v',
    'bool': 'b',
    'char': 'c',
    'signed char': 'a',
    'unsigned char': 'h',
    'wchar_t': 'w',
    'char32_t': 'Di',
    'char16_t': 'Ds',
    'short': 's',
    'short int': 's',
    'signed short': 's',
    'signed short int': 's',
    'unsigned short': 't',
    'unsigned short int': 't',
    'int': 'i',
    'signed': 'i',
    'signed int': 'i',
    'unsigned': 'j',
    'unsigned int': 'j',
    'long': 'l',
    'long int': 'l',
    'signed long': 'l',
    'signed long int': 'l',
    'unsigned long': 'm',
    'unsigned long int': 'm',
    'long long': 'x',
    'long long int': 'x',
    'signed long long': 'x',
    'signed long long int': 'x',
    'unsigned long long': 'y',
    'unsigned long long int': 'y',
    'float': 'f',
    'double': 'd',
    'long double': 'e',
    'auto': 'Da',
    'decltype(auto)': 'Dc',
    'std::nullptr_t': 'Dn'
}
_id_operator_v2 = {
    'new': 'nw',
    'new[]': 'na',
    'delete': 'dl',
    'delete[]': 'da',
    # the arguments will make the difference between unary and binary
    # '+(unary)' : 'ps',
    # '-(unary)' : 'ng',
    # '&(unary)' : 'ad',
    # '*(unary)' : 'de',
    '~': 'co',
    '+': 'pl',
    '-': 'mi',
    '*': 'ml',
    '/': 'dv',
    '%': 'rm',
    '&': 'an',
    '|': 'or',
    '^': 'eo',
    '=': 'aS',
    '+=': 'pL',
    '-=': 'mI',
    '*=': 'mL',
    '/=': 'dV',
    '%=': 'rM',
    '&=': 'aN',
    '|=': 'oR',
    '^=': 'eO',
    '<<': 'ls',
    '>>': 'rs',
    '<<=': 'lS',
    '>>=': 'rS',
    '==': 'eq',
    '!=': 'ne',
    '<': 'lt',
    '>': 'gt',
    '<=': 'le',
    '>=': 'ge',
    '!': 'nt',
    '&&': 'aa',
    '||': 'oo',
    '++': 'pp',
    '--': 'mm',
    ',': 'cm',
    '->*': 'pm',
    '->': 'pt',
    '()': 'cl',
    '[]': 'ix'
}


class NoOldIdError(UnicodeMixin, Exception):
    # Used to avoid implementing unneeded id generation for old id schmes.
    def __init__(self, description=""):
        self.description = description

    def __unicode__(self):
        return self.description


class DefinitionError(UnicodeMixin, Exception):
    def __init__(self, description):
        self.description = description

    def __unicode__(self):
        return self.description


class ASTBase(UnicodeMixin):
    def __eq__(self, other):
        if type(self) is not type(other):
            return False
        try:
            for key, value in iteritems(self.__dict__):
                if value != getattr(other, key):
                    return False
        except AttributeError:
            return False
        return True

    def __ne__(self, other):
        return not self.__eq__(other)

    __hash__ = None

    def clone(self):
        """Clone a definition expression node."""
        return deepcopy(self)

    def get_id_v1(self):
        """Return the v1 id for the node."""
        raise NotImplementedError(repr(self))

    def get_id_v2(self):
        """Return the v2 id for the node."""
        raise NotImplementedError(repr(self))

    def get_name(self):
        """Return the name.

        Returns either `None` or a node with a name you might call
        :meth:`split_owner` on.
        """
        raise NotImplementedError(repr(self))

    def prefix_nested_name(self, prefix):
        """Prefix a name node (a node returned by :meth:`get_name`)."""
        raise NotImplementedError(repr(self))

    def __unicode__(self):
        raise NotImplementedError(repr(self))

    def __repr__(self):
        return '<%s %s>' % (self.__class__.__name__, self)


def _verify_description_mode(mode):
    if mode not in ('lastIsName', 'noneIsName', 'markType', 'param'):
        raise Exception("Description mode '%s' is invalid." % mode)


class ASTIdentifier(ASTBase):
    def __init__(self, identifier):
        assert identifier is not None
        self.identifier = identifier

    def get_id_v1(self):
        if self.identifier == 'size_t':
            return 's'
        else:
            return self.identifier

    def get_id_v2(self):
        if self.identifier == "std":
            return 'St'
        elif self.identifier[0] == "~":
            # a destructor, just use an arbitrary version of dtors
            return 'D0'
        else:
            return text_type(len(self.identifier)) + self.identifier

    def __unicode__(self):
        return self.identifier

    def describe_signature(self, signode, mode, env, prefix, symbol):
        _verify_description_mode(mode)
        if mode == 'markType':
            targetText = prefix + self.identifier
            pnode = addnodes.pending_xref('', refdomain='cpp', reftype='type',
                                          reftarget=targetText, modname=None,
                                          classname=None)
            key = symbol.get_lookup_key()
            assert key
            pnode['cpp:parentKey'] = key
            pnode += nodes.Text(self.identifier)
            signode += pnode
        elif mode == 'lastIsName':
            signode += addnodes.desc_name(self.identifier, self.identifier)
        elif mode == 'noneIsName':
            signode += nodes.Text(self.identifier)
        else:
            raise Exception('Unknown description mode: %s' % mode)


class ASTTemplateKeyParamPackIdDefault(ASTBase):
    def __init__(self, key, identifier, parameterPack, default):
        assert key
        if parameterPack:
            assert default is None
        self.key = key
        self.identifier = identifier
        self.parameterPack = parameterPack
        self.default = default

    def get_identifier(self):
        return self.identifier

    def get_id_v2(self):
        # this is not part of the normal name mangling in C++
        res = []
        if self.parameterPack:
            res.append('Dp')
        else:
            res.append('0')  # we need to put something
        return ''.join(res)

    def __unicode__(self):
        res = [self.key]
        if self.parameterPack:
            if self.identifier:
                res.append(' ')
            res.append('...')
        if self.identifier:
            if not self.parameterPack:
                res.append(' ')
            res.append(text_type(self.identifier))
        if self.default:
            res.append(' = ')
            res.append(text_type(self.default))
        return ''.join(res)

    def describe_signature(self, signode, mode, env, symbol):
        signode += nodes.Text(self.key)
        if self.parameterPack:
            if self.identifier:
                signode += nodes.Text(' ')
            signode += nodes.Text('...')
        if self.identifier:
            if not self.parameterPack:
                signode += nodes.Text(' ')
            self.identifier.describe_signature(signode, mode, env, '', symbol)
        if self.default:
            signode += nodes.Text(' = ')
            self.default.describe_signature(signode, 'markType', env, symbol)


class ASTTemplateParamType(ASTBase):
    def __init__(self, data):
        assert data
        self.data = data

    @property
    def name(self):
        id = self.get_identifier()
        return ASTNestedName([ASTNestedNameElement(id, None)], rooted=False)

    def get_identifier(self):
        return self.data.get_identifier()

    def get_id_v2(self, objectType=None, symbol=None):
        # this is not part of the normal name mangling in C++
        if symbol:
            # the anchor will be our parent
            return symbol.parent.declaration.get_id_v2(prefixed=None)
        else:
            return self.data.get_id_v2()

    def __unicode__(self):
        return text_type(self.data)

    def describe_signature(self, signode, mode, env, symbol):
        self.data.describe_signature(signode, mode, env, symbol)


class ASTTemplateParamTemplateType(ASTBase):
    def __init__(self, nestedParams, data):
        assert nestedParams
        assert data
        self.nestedParams = nestedParams
        self.data = data

    @property
    def name(self):
        id = self.get_identifier()
        return ASTNestedName([ASTNestedNameElement(id, None)], rooted=False)

    def get_identifier(self):
        return self.data.get_identifier()

    def get_id_v2(self, objectType=None, symbol=None):
        # this is not part of the normal name mangling in C++
        if symbol:
            # the anchor will be our parent
            return symbol.parent.declaration.get_id_v2(prefixed=None)
        else:
            return self.nestedParams.get_id_v2() + self.data.get_id_v2()

    def __unicode__(self):
        return text_type(self.nestedParams) + text_type(self.data)

    def describe_signature(self, signode, mode, env, symbol):
        self.nestedParams.describe_signature(signode, 'noneIsName', env, symbol)
        signode += nodes.Text(' ')
        self.data.describe_signature(signode, mode, env, symbol)


class ASTTemplateParamNonType(ASTBase):
    def __init__(self, param):
        assert param
        self.param = param

    @property
    def name(self):
        id = self.get_identifier()
        return ASTNestedName([ASTNestedNameElement(id, None)], rooted=False)

    def get_identifier(self):
        name = self.param.name
        if name:
            assert len(name.names) == 1
            assert name.names[0].identifier
            assert not name.names[0].templateArgs
            return name.names[0].identifier
        else:
            return None

    def get_id_v2(self, objectType=None, symbol=None):
        # this is not part of the normal name mangling in C++
        if symbol:
            # the anchor will be our parent
            return symbol.parent.declaration.get_id_v2(prefixed=None)
        else:
            return '_' + self.param.get_id_v2()

    def __unicode__(self):
        return text_type(self.param)

    def describe_signature(self, signode, mode, env, symbol):
        self.param.describe_signature(signode, mode, env, symbol)


class ASTTemplateParams(ASTBase):
    def __init__(self, params):
        assert params is not None
        self.params = params

    def get_id_v2(self):
        res = []
        res.append("I")
        for param in self.params:
            res.append(param.get_id_v2())
        res.append("E")
        return ''.join(res)

    def __unicode__(self):
        res = []
        res.append(u"template<")
        res.append(u", ".join(text_type(a) for a in self.params))
        res.append(u"> ")
        return ''.join(res)

    def describe_signature(self, signode, mode, env, symbol):
        signode += nodes.Text("template<")
        first = True
        for param in self.params:
            if not first:
                signode += nodes.Text(", ")
            first = False
            param.describe_signature(signode, mode, env, symbol)
        signode += nodes.Text(">")


class ASTTemplateDeclarationPrefix(ASTBase):
    def __init__(self, templates):
        assert templates is not None
        assert len(templates) > 0
        self.templates = templates

    # id_v1 does not exist

    def get_id_v2(self):
        # this is not part of a normal name mangling system
        res = []
        for t in self.templates:
            res.append(t.get_id_v2())
        return u''.join(res)

    def __unicode__(self):
        res = []
        for t in self.templates:
            res.append(text_type(t))
        return u''.join(res)

    def describe_signature(self, signode, mode, env, symbol):
        _verify_description_mode(mode)
        for t in self.templates:
            templateNode = addnodes.desc_signature()
            t.describe_signature(templateNode, 'lastIsName', env, symbol)
            signode += templateNode


class ASTOperatorBuildIn(ASTBase):
    def __init__(self, op):
        self.op = op

    def is_operator(self):
        return True

    def get_id_v1(self):
        if self.op not in _id_operator_v1:
            raise Exception('Internal error: Build-in operator "%s" can not '
                            'be mapped to an id.' % self.op)
        return _id_operator_v1[self.op]

    def get_id_v2(self):
        if self.op not in _id_operator_v2:
            raise Exception('Internal error: Build-in operator "%s" can not '
                            'be mapped to an id.' % self.op)
        return _id_operator_v2[self.op]

    def __unicode__(self):
        if self.op in ('new', 'new[]', 'delete', 'delete[]'):
            return u'operator ' + self.op
        else:
            return u'operator' + self.op

    def describe_signature(self, signode, mode, env, prefix, symbol):
        _verify_description_mode(mode)
        identifier = text_type(self)
        if mode == 'lastIsName':
            signode += addnodes.desc_name(identifier, identifier)
        else:
            signode += addnodes.desc_addname(identifier, identifier)


class ASTOperatorType(ASTBase):
    def __init__(self, type):
        self.type = type

    def is_operator(self):
        return True

    def get_id_v1(self):
        return u'castto-%s-operator' % self.type.get_id_v1()

    def get_id_v2(self):
        return u'cv' + self.type.get_id_v2()

    def __unicode__(self):
        return u''.join(['operator ', text_type(self.type)])

    def get_name_no_template(self):
        return text_type(self)

    def describe_signature(self, signode, mode, env, prefix, symbol):
        _verify_description_mode(mode)
        identifier = text_type(self)
        if mode == 'lastIsName':
            signode += addnodes.desc_name(identifier, identifier)
        else:
            signode += addnodes.desc_addname(identifier, identifier)


class ASTOperatorLiteral(ASTBase):
    def __init__(self, identifier):
        self.identifier = identifier

    def is_operator(self):
        return True

    def get_id_v1(self):
        raise NoOldIdError()

    def get_id_v2(self):
        return u'li' + self.identifier.get_id_v2()

    def __unicode__(self):
        return u'operator""' + text_type(self.identifier)

    def describe_signature(self, signode, mode, env, prefix, symbol):
        _verify_description_mode(mode)
        identifier = text_type(self)
        if mode == 'lastIsName':
            signode += addnodes.desc_name(identifier, identifier)
        else:
            signode += addnodes.desc_addname(identifier, identifier)


class ASTTemplateArgConstant(ASTBase):
    def __init__(self, value):
        self.value = value

    def __unicode__(self):
        return text_type(self.value)

    def get_id_v1(self):
        return text_type(self).replace(u' ', u'-')

    def get_id_v2(self):
        # TODO: doing this properly needs parsing of expressions, let's just
        # juse it verbatim for now
        return u'X' + text_type(self) + u'E'

    def describe_signature(self, signode, mode, env, symbol):
        _verify_description_mode(mode)
        signode += nodes.Text(text_type(self))


class ASTTemplateArgs(ASTBase):
    def __init__(self, args):
        assert args is not None
        assert len(args) > 0
        self.args = args

    def get_id_v1(self):
        res = []
        res.append(':')
        res.append(u'.'.join(a.get_id_v1() for a in self.args))
        res.append(':')
        return u''.join(res)

    def get_id_v2(self):
        res = []
        res.append('I')
        for a in self.args:
            res.append(a.get_id_v2())
        res.append('E')
        return u''.join(res)

    def __unicode__(self):
        res = ', '.join(text_type(a) for a in self.args)
        return '<' + res + '>'

    def describe_signature(self, signode, mode, env, symbol):
        _verify_description_mode(mode)
        signode += nodes.Text('<')
        first = True
        for a in self.args:
            if not first:
                signode += nodes.Text(', ')
            first = False
            a.describe_signature(signode, 'markType', env, symbol=symbol)
        signode += nodes.Text('>')


class ASTNestedNameElement(ASTBase):
    def __init__(self, identifier, templateArgs):
        self.identifier = identifier
        self.templateArgs = templateArgs

    def is_operator(self):
        return False

    def get_id_v1(self):
        res = self.identifier.get_id_v1()
        if self.templateArgs:
            res += self.templateArgs.get_id_v1()
        return res

    def get_id_v2(self):
        res = self.identifier.get_id_v2()
        if self.templateArgs:
            res += self.templateArgs.get_id_v2()
        return res

    def __unicode__(self):
        res = text_type(self.identifier)
        if self.templateArgs:
            res += text_type(self.templateArgs)
        return res

    def describe_signature(self, signode, mode, env, prefix, symbol):
        self.identifier.describe_signature(signode, mode, env, prefix, symbol)
        if self.templateArgs:
            self.templateArgs.describe_signature(signode, mode, env, symbol)


class ASTNestedName(ASTBase):
    def __init__(self, names, rooted):
        assert len(names) > 0
        self.names = names
        self.rooted = rooted

    @property
    def name(self):
        return self

    def num_templates(self):
        count = 0
        for n in self.names:
            if n.is_operator():
                continue
            if n.templateArgs:
                count += 1
        return count

    def get_id_v1(self):
        tt = text_type(self)
        if tt in _id_shorthands_v1:
            return _id_shorthands_v1[tt]
        else:
            return u'::'.join(n.get_id_v1() for n in self.names)

    def get_id_v2(self, modifiers=""):
        res = []
        if len(self.names) > 1 or len(modifiers) > 0:
            res.append('N')
        res.append(modifiers)
        for n in self.names:
            res.append(n.get_id_v2())
        if len(self.names) > 1 or len(modifiers) > 0:
            res.append('E')
        return u''.join(res)

    def __unicode__(self):
        res = []
        if self.rooted:
            res.append('')
        for n in self.names:
            res.append(text_type(n))
        return '::'.join(res)

    def describe_signature(self, signode, mode, env, symbol):
        _verify_description_mode(mode)
        # just print the name part, with template args, not template params
        if mode == 'lastIsName':
            addname = []
            if self.rooted:
                addname.append('')
            for n in self.names[:-1]:
                addname.append(text_type(n))
            addname = '::'.join(addname)
            if len(self.names) > 1:
                addname += '::'
            signode += addnodes.desc_addname(addname, addname)
            self.names[-1].describe_signature(signode, mode, env, '', symbol)
        elif mode == 'noneIsName':
            signode += nodes.Text(text_type(self))
        elif mode == 'param':
            name = text_type(self)
            signode += nodes.emphasis(name, name)
        elif mode == 'markType':
            # each element should be a pending xref targeting the complete
            # prefix. however, only the identifier part should be a link, such
            # that template args can be a link as well.
            prefix = ''
            first = True
            for name in self.names:
                if not first:
                    signode += nodes.Text('::')
                    prefix += '::'
                first = False
                if name != '':
                    name.describe_signature(signode, mode, env, prefix, symbol)
                prefix += text_type(name)
        else:
            raise Exception('Unknown description mode: %s' % mode)


class ASTTrailingTypeSpecFundamental(ASTBase):
    def __init__(self, name):
        self.name = name

    def __unicode__(self):
        return self.name

    def get_id_v1(self):
        res = []
        for a in self.name.split(' '):
            if a in _id_fundamental_v1:
                res.append(_id_fundamental_v1[a])
            else:
                res.append(a)
        return u'-'.join(res)

    def get_id_v2(self):
        if self.name not in _id_fundamental_v2:
            raise Exception(
                'Semi-internal error: Fundamental type "%s" can not be mapped '
                'to an id. Is it a true fundamental type? If not so, the '
                'parser should have rejected it.' % self.name)
        return _id_fundamental_v2[self.name]

    def describe_signature(self, signode, mode, env, symbol):
        signode += nodes.Text(text_type(self.name))


class ASTTrailingTypeSpecName(ASTBase):
    def __init__(self, prefix, nestedName):
        self.prefix = prefix
        self.nestedName = nestedName

    @property
    def name(self):
        return self.nestedName

    def get_id_v1(self):
        return self.nestedName.get_id_v1()

    def get_id_v2(self):
        return self.nestedName.get_id_v2()

    def __unicode__(self):
        res = []
        if self.prefix:
            res.append(self.prefix)
            res.append(' ')
        res.append(text_type(self.nestedName))
        return u''.join(res)

    def describe_signature(self, signode, mode, env, symbol):
        if self.prefix:
            signode += addnodes.desc_annotation(self.prefix, self.prefix)
            signode += nodes.Text(' ')
        self.nestedName.describe_signature(signode, mode, env, symbol=symbol)


class ASTFunctinoParameter(ASTBase):
    def __init__(self, arg, ellipsis=False):
        self.arg = arg
        self.ellipsis = ellipsis

    def get_id_v1(self):
        if self.ellipsis:
            return 'z'
        else:
            return self.arg.get_id_v1()

    def get_id_v2(self):
        if self.ellipsis:
            return 'z'
        else:
            return self.arg.get_id_v2()

    def __unicode__(self):
        if self.ellipsis:
            return '...'
        else:
            return text_type(self.arg)

    def describe_signature(self, signode, mode, env, symbol):
        _verify_description_mode(mode)
        if self.ellipsis:
            signode += nodes.Text('...')
        else:
            self.arg.describe_signature(signode, mode, env, symbol=symbol)


class ASTParametersQualifiers(ASTBase):
    def __init__(self, args, volatile, const, refQual, exceptionSpec, override,
                 final, initializer):
        self.args = args
        self.volatile = volatile
        self.const = const
        self.refQual = refQual
        self.exceptionSpec = exceptionSpec
        self.override = override
        self.final = final
        self.initializer = initializer

    # Id v1 ------------------------------------------------------------------

    def get_modifiers_id_v1(self):
        res = []
        if self.volatile:
            res.append('V')
        if self.const:
            res.append('C')
        if self.refQual == '&&':
            res.append('O')
        elif self.refQual == '&':
            res.append('R')
        return u''.join(res)

    def get_param_id_v1(self):
        if len(self.args) == 0:
            return ''
        else:
            return u'__' + u'.'.join(a.get_id_v1() for a in self.args)

    # Id v2 ------------------------------------------------------------------

    def get_modifiers_id_v2(self):
        res = []
        if self.volatile:
            res.append('V')
        if self.const:
            res.append('K')
        if self.refQual == '&&':
            res.append('O')
        elif self.refQual == '&':
            res.append('R')
        return u''.join(res)

    def get_param_id_v2(self):
        if len(self.args) == 0:
            return 'v'
        else:
            return u''.join(a.get_id_v2() for a in self.args)

    def __unicode__(self):
        res = []
        res.append('(')
        first = True
        for a in self.args:
            if not first:
                res.append(', ')
            first = False
            res.append(text_type(a))
        res.append(')')
        if self.volatile:
            res.append(' volatile')
        if self.const:
            res.append(' const')
        if self.refQual:
            res.append(' ')
            res.append(self.refQual)
        if self.exceptionSpec:
            res.append(' ')
            res.append(text_type(self.exceptionSpec))
        if self.final:
            res.append(' final')
        if self.override:
            res.append(' override')
        if self.initializer:
            res.append(' = ')
            res.append(self.initializer)
        return u''.join(res)

    def describe_signature(self, signode, mode, env, symbol):
        _verify_description_mode(mode)
        paramlist = addnodes.desc_parameterlist()
        for arg in self.args:
            param = addnodes.desc_parameter('', '', noemph=True)
            if mode == 'lastIsName':  # i.e., outer-function params
                arg.describe_signature(param, 'param', env, symbol=symbol)
            else:
                arg.describe_signature(param, 'markType', env, symbol=symbol)
            paramlist += param
        signode += paramlist

        def _add_anno(signode, text):
            signode += nodes.Text(' ')
            signode += addnodes.desc_annotation(text, text)

        def _add_text(signode, text):
            signode += nodes.Text(' ' + text)

        if self.volatile:
            _add_anno(signode, 'volatile')
        if self.const:
            _add_anno(signode, 'const')
        if self.refQual:
            _add_text(signode, self.refQual)
        if self.exceptionSpec:
            _add_anno(signode, text_type(self.exceptionSpec))
        if self.final:
            _add_anno(signode, 'final')
        if self.override:
            _add_anno(signode, 'override')
        if self.initializer:
            _add_text(signode, '= ' + text_type(self.initializer))


class ASTDeclSpecsSimple(ASTBase):
    def __init__(self, storage, inline, virtual, explicit,
                 constexpr, volatile, const, friend):
        self.storage = storage
        self.inline = inline
        self.virtual = virtual
        self.explicit = explicit
        self.constexpr = constexpr
        self.volatile = volatile
        self.const = const
        self.friend = friend

    def mergeWith(self, other):
        if not other:
            return self
        return ASTDeclSpecsSimple(self.storage or other.storage,
                                  self.inline or other.inline,
                                  self.virtual or other.virtual,
                                  self.explicit or other.explicit,
                                  self.constexpr or other.constexpr,
                                  self.volatile or other.volatile,
                                  self.const or other.const,
                                  self.friend or other.friend)

    def __unicode__(self):
        res = []
        if self.storage:
            res.append(self.storage)
        if self.inline:
            res.append('inline')
        if self.friend:
            res.append('friend')
        if self.virtual:
            res.append('virtual')
        if self.explicit:
            res.append('explicit')
        if self.constexpr:
            res.append('constexpr')
        if self.volatile:
            res.append('volatile')
        if self.const:
            res.append('const')
        return u' '.join(res)

    def describe_signature(self, modifiers):
        def _add(modifiers, text):
            if len(modifiers) > 0:
                modifiers.append(nodes.Text(' '))
            modifiers.append(addnodes.desc_annotation(text, text))
        if self.storage:
            _add(modifiers, self.storage)
        if self.inline:
            _add(modifiers, 'inline')
        if self.friend:
            _add(modifiers, 'friend')
        if self.virtual:
            _add(modifiers, 'virtual')
        if self.explicit:
            _add(modifiers, 'explicit')
        if self.constexpr:
            _add(modifiers, 'constexpr')
        if self.volatile:
            _add(modifiers, 'volatile')
        if self.const:
            _add(modifiers, 'const')


class ASTDeclSpecs(ASTBase):
    def __init__(self, outer, leftSpecs, rightSpecs, trailing):
        # leftSpecs and rightSpecs are used for output
        # allSpecs are used for id generation
        self.outer = outer
        self.leftSpecs = leftSpecs
        self.rightSpecs = rightSpecs
        self.allSpecs = self.leftSpecs.mergeWith(self.rightSpecs)
        self.trailingTypeSpec = trailing

    @property
    def name(self):
        return self.trailingTypeSpec.name

    def get_id_v1(self):
        res = []
        res.append(self.trailingTypeSpec.get_id_v1())
        if self.allSpecs.volatile:
            res.append('V')
        if self.allSpecs.const:
            res.append('C')
        return u''.join(res)

    def get_id_v2(self):
        res = []
        if self.leftSpecs.volatile or self.rightSpecs.volatile:
            res.append('V')
        if self.leftSpecs.const or self.rightSpecs.volatile:
            res.append('K')
        res.append(self.trailingTypeSpec.get_id_v2())
        return u''.join(res)

    def __unicode__(self):
        res = []
        l = text_type(self.leftSpecs)
        if len(l) > 0:
            if len(res) > 0:
                res.append(" ")
            res.append(l)
        if self.trailingTypeSpec:
            if len(res) > 0:
                res.append(" ")
            res.append(text_type(self.trailingTypeSpec))
            r = text_type(self.rightSpecs)
            if len(r) > 0:
                if len(res) > 0:
                    res.append(" ")
                res.append(r)
        return "".join(res)

    def describe_signature(self, signode, mode, env, symbol):
        _verify_description_mode(mode)
        modifiers = []

        def _add(modifiers, text):
            if len(modifiers) > 0:
                modifiers.append(nodes.Text(' '))
            modifiers.append(addnodes.desc_annotation(text, text))

        self.leftSpecs.describe_signature(modifiers)

        for m in modifiers:
            signode += m
        if self.trailingTypeSpec:
            if len(modifiers) > 0:
                signode += nodes.Text(' ')
            self.trailingTypeSpec.describe_signature(signode, mode, env,
                                                     symbol=symbol)
            modifiers = []
            self.rightSpecs.describe_signature(modifiers)
            if len(modifiers) > 0:
                signode += nodes.Text(' ')
            for m in modifiers:
                signode += m


class ASTArray(ASTBase):
    def __init__(self, size):
        self.size = size

    def __unicode__(self):
        return u''.join(['[', text_type(self.size), ']'])

    def get_id_v1(self):
        return u'A'

    def get_id_v2(self):
        # TODO: this should maybe be done differently
        return u'A' + text_type(self.size) + u'_'

    def describe_signature(self, signode, mode, env):
        _verify_description_mode(mode)
        signode += nodes.Text(text_type(self))


class ASTDeclaratorPtr(ASTBase):
    def __init__(self, next, volatile, const):
        assert next
        self.next = next
        self.volatile = volatile
        self.const = const

    @property
    def name(self):
        return self.next.name

    def require_space_after_declSpecs(self):
        # TODO: if has paramPack, then False ?
        return True

    def __unicode__(self):
        res = ['*']
        if self.volatile:
            res.append('volatile')
        if self.const:
            if self.volatile:
                res.append(' ')
            res.append('const')
        if self.const or self.volatile:
            if self.next.require_space_after_declSpecs:
                res.append(' ')
        res.append(text_type(self.next))
        return u''.join(res)

    # Id v1 ------------------------------------------------------------------

    def get_modifiers_id_v1(self):
        return self.next.get_modifiers_id_v1()

    def get_param_id_v1(self):
        return self.next.get_param_id_v1()

    def get_ptr_suffix_id_v1(self):
        res = 'P'
        if self.volatile:
            res += 'V'
        if self.const:
            res += 'C'
        return res + self.next.get_ptr_suffix_id_v1()

    # Id v2 ------------------------------------------------------------------

    def get_modifiers_id_v2(self):
        return self.next.get_modifiers_id_v2()

    def get_param_id_v2(self):
        return self.next.get_param_id_v2()

    def get_ptr_suffix_id_v2(self):
        res = [self.next.get_ptr_suffix_id_v2()]
        res.append('P')
        if self.volatile:
            res.append('V')
        if self.const:
            res.append('C')
        return u''.join(res)

    def get_type_id_v2(self, returnTypeId):
        # ReturnType *next, so we are part of the return type of 'next
        res = ['P']
        if self.volatile:
            res.append('V')
        if self.const:
            res.append('C')
        res.append(returnTypeId)
        return self.next.get_type_id_v2(returnTypeId=u''.join(res))

    # ------------------------------------------------------------------------

    def is_function_type(self):
        return self.next.is_function_type()

    def describe_signature(self, signode, mode, env, symbol):
        _verify_description_mode(mode)
        signode += nodes.Text("*")

        def _add_anno(signode, text):
            signode += addnodes.desc_annotation(text, text)
        if self.volatile:
            _add_anno(signode, 'volatile')
        if self.const:
            if self.volatile:
                signode += nodes.Text(' ')
            _add_anno(signode, 'const')
        if self.const or self.volatile:
            if self.next.require_space_after_declSpecs:
                signode += nodes.Text(' ')
        self.next.describe_signature(signode, mode, env, symbol)


class ASTDeclaratorRef(ASTBase):
    def __init__(self, next):
        assert next
        self.next = next

    @property
    def name(self):
        return self.next.name

    def require_space_after_declSpecs(self):
        return self.next.require_space_after_declSpecs()

    def __unicode__(self):
        return '&' + text_type(self.next)

    # Id v1 ------------------------------------------------------------------

    def get_modifiers_id_v1(self):
        return self.next.get_modifiers_id_v1()

    def get_param_id_v1(self):  # only the parameters (if any)
        return self.next.get_param_id_v1()

    def get_ptr_suffix_id_v1(self):
        return u'R' + self.next.get_ptr_suffix_id_v1()

    # Id v2 ------------------------------------------------------------------

    def get_modifiers_id_v2(self):
        return self.next.get_modifiers_id_v2()

    def get_param_id_v2(self):  # only the parameters (if any)
        return self.next.get_param_id_v2()

    def get_ptr_suffix_id_v2(self):
        return self.next.get_ptr_suffix_id_v2() + u'R'

    def get_type_id_v2(self, returnTypeId):
        # ReturnType &next, so we are part of the return type of 'next
        return self.next.get_type_id_v2(returnTypeId=u'R' + returnTypeId)

    # ------------------------------------------------------------------------

    def is_function_type(self):
        return self.next.is_function_type()

    def describe_signature(self, signode, mode, env, symbol):
        _verify_description_mode(mode)
        signode += nodes.Text("&")
        self.next.describe_signature(signode, mode, env, symbol)


class ASTDeclaratorParamPack(ASTBase):
    def __init__(self, next):
        assert next
        self.next = next

    @property
    def name(self):
        return self.next.name

    def require_space_after_declSpecs(self):
        return False

    def __unicode__(self):
        res = text_type(self.next)
        if self.next.name:
            res = ' ' + res
        return '...' + res

    # Id v1 ------------------------------------------------------------------

    def get_modifiers_id_v1(self):
        return self.next.get_modifiers_id_v1()

    def get_param_id_v1(self):  # only the parameters (if any)
        return self.next.get_param_id_v1()

    def get_ptr_suffix_id_v1(self):
        return 'Dp' + self.next.get_ptr_suffix_id_v2()

    # Id v2 ------------------------------------------------------------------

    def get_modifiers_id_v2(self):
        return self.next.get_modifiers_id_v2()

    def get_param_id_v2(self):  # only the parameters (if any)
        return self.next.get_param_id_v2()

    def get_ptr_suffix_id_v2(self):
        return self.next.get_ptr_suffix_id_v2() + u'Dp'

    def get_type_id_v2(self, returnTypeId):
        # ReturnType... next, so we are part of the return type of 'next
        return self.next.get_type_id_v2(returnTypeId=u'Dp' + returnTypeId)

    # ------------------------------------------------------------------------

    def is_function_type(self):
        return self.next.is_function_type()

    def describe_signature(self, signode, mode, env, symbol):
        _verify_description_mode(mode)
        signode += nodes.Text("...")
        if self.next.name:
            signode += nodes.Text(' ')
        self.next.describe_signature(signode, mode, env, symbol)


class ASTDeclaratorMemPtr(ASTBase):
    def __init__(self, className, const, volatile, next):
        assert className
        assert next
        self.className = className
        self.const = const
        self.volatile = volatile
        self.next = next

    @property
    def name(self):
        return self.next.name

    def require_space_after_declSpecs(self):
        return True

    def __unicode__(self):
        res = []
        res.append(text_type(self.className))
        res.append('::*')
        if self.volatile:
            res.append(' volatile')
        if self.const:
            res.append(' const')
        if self.next.require_space_after_declSpecs():
            res.append(' ')
        res.append(text_type(self.next))
        return ''.join(res)

    # Id v1 ------------------------------------------------------------------

    def get_modifiers_id_v1(self):
        raise NoOldIdError()

    def get_param_id_v1(self):  # only the parameters (if any)
        raise NoOldIdError()

    def get_ptr_suffix_id_v1(self):
        raise NoOldIdError()

    # Id v2 ------------------------------------------------------------------

    def get_modifiers_id_v2(self):
        return self.next.get_modifiers_id_v2()

    def get_param_id_v2(self):  # only the parameters (if any)
        return self.next.get_param_id_v2()

    def get_ptr_suffix_id_v2(self):
        raise NotImplementedError()
        return self.next.get_ptr_suffix_id_v2() + u'Dp'

    def get_type_id_v2(self, returnTypeId):
        # ReturnType name::* next, so we are part of the return type of next
        nextReturnTypeId = ''
        if self.volatile:
            nextReturnTypeId += 'V'
        if self.const:
            nextReturnTypeId += 'K'
        nextReturnTypeId += 'M'
        nextReturnTypeId += self.className.get_id_v2()
        nextReturnTypeId += returnTypeId
        return self.next.get_type_id_v2(nextReturnTypeId)

    # ------------------------------------------------------------------------

    def is_function_type(self):
        return self.next.is_function_type()

    def describe_signature(self, signode, mode, env, symbol):
        _verify_description_mode(mode)
        self.className.describe_signature(signode, mode, env, symbol)
        signode += nodes.Text('::*')

        def _add_anno(signode, text):
            signode += addnodes.desc_annotation(text, text)
        if self.volatile:
            _add_anno(signode, 'volatile')
        if self.const:
            if self.volatile:
                signode += nodes.Text(' ')
            _add_anno(signode, 'const')
        if self.next.require_space_after_declSpecs():
            if self.volatile or self.const:
                signode += nodes.Text(' ')
        self.next.describe_signature(signode, mode, env, symbol)


class ASTDeclaratorParen(ASTBase):
    def __init__(self, inner, next):
        assert inner
        assert next
        self.inner = inner
        self.next = next
        # TODO: we assume the name, params, and qualifiers are in inner

    @property
    def name(self):
        return self.inner.name

    def require_space_after_declSpecs(self):
        return True

    def __unicode__(self):
        res = ['(']
        res.append(text_type(self.inner))
        res.append(')')
        res.append(text_type(self.next))
        return ''.join(res)

    # Id v1 ------------------------------------------------------------------

    def get_modifiers_id_v1(self):
        return self.inner.get_modifiers_id_v1()

    def get_param_id_v1(self):  # only the parameters (if any)
        return self.inner.get_param_id_v1()

    def get_ptr_suffix_id_v1(self):
        raise NoOldIdError()  # TODO: was this implemented before?
        return self.next.get_ptr_suffix_id_v2() + \
            self.inner.get_ptr_suffix_id_v2()

    # Id v2 ------------------------------------------------------------------

    def get_modifiers_id_v2(self):
        return self.inner.get_modifiers_id_v2()

    def get_param_id_v2(self):  # only the parameters (if any)
        return self.inner.get_param_id_v2()

    def get_ptr_suffix_id_v2(self):
        return self.inner.get_ptr_suffix_id_v2() + \
            self.next.get_ptr_suffix_id_v2()

    def get_type_id_v2(self, returnTypeId):
        # ReturnType (inner)next, so 'inner' returns everything outside
        nextId = self.next.get_type_id_v2(returnTypeId)
        return self.inner.get_type_id_v2(returnTypeId=nextId)

    # ------------------------------------------------------------------------

    def is_function_type(self):
        return self.inner.is_function_type()

    def describe_signature(self, signode, mode, env, symbol):
        _verify_description_mode(mode)
        signode += nodes.Text('(')
        self.inner.describe_signature(signode, mode, env, symbol)
        signode += nodes.Text(')')
        self.next.describe_signature(signode, "noneIsName", env, symbol)


class ASTDecleratorNameParamQual(ASTBase):
    def __init__(self, declId, arrayOps, paramQual):
        self.declId = declId
        self.arrayOps = arrayOps
        self.paramQual = paramQual

    @property
    def name(self):
        return self.declId

    # Id v1 ------------------------------------------------------------------

    def get_modifiers_id_v1(self):  # only the modifiers for a function, e.g.,
        # cv-qualifiers
        if self.paramQual:
            return self.paramQual.get_modifiers_id_v1()
        raise Exception(
            "This should only be called on a function: %s" % text_type(self))

    def get_param_id_v1(self):  # only the parameters (if any)
        if self.paramQual:
            return self.paramQual.get_param_id_v1()
        else:
            return ''

    def get_ptr_suffix_id_v1(self):  # only the array specifiers
        return u''.join(a.get_id_v1() for a in self.arrayOps)

    # Id v2 ------------------------------------------------------------------

    def get_modifiers_id_v2(self):  # only the modifiers for a function, e.g.,
        # cv-qualifiers
        if self.paramQual:
            return self.paramQual.get_modifiers_id_v2()
        raise Exception(
            "This should only be called on a function: %s" % text_type(self))

    def get_param_id_v2(self):  # only the parameters (if any)
        if self.paramQual:
            return self.paramQual.get_param_id_v2()
        else:
            return ''

    def get_ptr_suffix_id_v2(self):  # only the array specifiers
        return u''.join(a.get_id_v2() for a in self.arrayOps)

    def get_type_id_v2(self, returnTypeId):
        res = []
        # TOOD: can we actually have both array ops and paramQual?
        res.append(self.get_ptr_suffix_id_v2())
        if self.paramQual:
            res.append(self.get_modifiers_id_v2())
            res.append('F')
            res.append(returnTypeId)
            res.append(self.get_param_id_v2())
            res.append('E')
        else:
            res.append(returnTypeId)
        return u''.join(res)

    # ------------------------------------------------------------------------

    def require_space_after_declSpecs(self):
        return self.declId is not None

    def is_function_type(self):
        return self.paramQual is not None

    def __unicode__(self):
        res = []
        if self.declId:
            res.append(text_type(self.declId))
        for op in self.arrayOps:
            res.append(text_type(op))
        if self.paramQual:
            res.append(text_type(self.paramQual))
        return u''.join(res)

    def describe_signature(self, signode, mode, env, symbol):
        _verify_description_mode(mode)
        if self.declId:
            self.declId.describe_signature(signode, mode, env, symbol)
        for op in self.arrayOps:
            op.describe_signature(signode, mode, env)
        if self.paramQual:
            self.paramQual.describe_signature(signode, mode, env, symbol)


class ASTInitializer(ASTBase):
    def __init__(self, value):
        self.value = value

    def __unicode__(self):
        return u''.join([' = ', text_type(self.value)])

    def describe_signature(self, signode, mode):
        _verify_description_mode(mode)
        signode += nodes.Text(text_type(self))


class ASTType(ASTBase):
    def __init__(self, declSpecs, decl):
        assert declSpecs
        assert decl
        self.declSpecs = declSpecs
        self.decl = decl

    @property
    def name(self):
        name = self.decl.name
        return name

    def get_id_v1(self, objectType=None, symbol=None):
        res = []
        if objectType:  # needs the name
            if objectType == 'function':  # also modifiers
                res.append(symbol.get_full_nested_name().get_id_v1())
                res.append(self.decl.get_param_id_v1())
                res.append(self.decl.get_modifiers_id_v1())
                if (self.declSpecs.leftSpecs.constexpr or
                        (self.declSpecs.rightSpecs and
                         self.declSpecs.rightSpecs.constexpr)):
                    res.append('CE')
            elif objectType == 'type':  # just the name
                res.append(symbol.get_full_nested_name().get_id_v1())
            else:
                print(objectType)
                assert False
        else:  # only type encoding
            if self.decl.is_function_type():
                raise NoOldIdError()
            res.append(self.declSpecs.get_id_v1())
            res.append(self.decl.get_ptr_suffix_id_v1())
            res.append(self.decl.get_param_id_v1())
        return u''.join(res)

    def get_id_v2(self, objectType=None, symbol=None):
        res = []
        if objectType:  # needs the name
            if objectType == 'function':  # also modifiers
                modifiers = self.decl.get_modifiers_id_v2()
                res.append(symbol.get_full_nested_name().get_id_v2(modifiers))
                res.append(self.decl.get_param_id_v2())
            elif objectType == 'type':  # just the name
                res.append(symbol.get_full_nested_name().get_id_v2())
            else:
                print(objectType)
                assert False
        else:  # only type encoding
            # the 'returnType' of a non-function type is simply just the last
            # type, i.e., for 'int*' it is 'int'
            returnTypeId = self.declSpecs.get_id_v2()
            typeId = self.decl.get_type_id_v2(returnTypeId)
            res.append(typeId)
        return u''.join(res)

    def __unicode__(self):
        res = []
        declSpecs = text_type(self.declSpecs)
        res.append(declSpecs)
        if self.decl.require_space_after_declSpecs() and len(declSpecs) > 0:
            res.append(u' ')
        res.append(text_type(self.decl))
        return u''.join(res)

    def describe_signature(self, signode, mode, env, symbol):
        _verify_description_mode(mode)
        self.declSpecs.describe_signature(signode, 'markType', env, symbol)
        if (self.decl.require_space_after_declSpecs() and
                len(text_type(self.declSpecs)) > 0):
            signode += nodes.Text(' ')
        self.decl.describe_signature(signode, mode, env, symbol)


class ASTTypeWithInit(ASTBase):
    def __init__(self, type, init):
        self.type = type
        self.init = init

    @property
    def name(self):
        return self.type.name

    def get_id_v1(self, objectType=None, symbol=None):
        if objectType == 'member':
            return symbol.get_full_nested_name().get_id_v1() + u'__' \
                + self.type.get_id_v1()
        else:
            return self.type.get_id_v1(objectType)

    def get_id_v2(self, objectType=None, symbol=None):
        if objectType == 'member':
            return symbol.declaration.name.get_id_v2()
        else:
            return self.type.get_id_v2()

    def __unicode__(self):
        res = []
        res.append(text_type(self.type))
        if self.init:
            res.append(text_type(self.init))
        return u''.join(res)

    def describe_signature(self, signode, mode, env, symbol):
        _verify_description_mode(mode)
        self.type.describe_signature(signode, mode, env, symbol=symbol)
        if self.init:
            self.init.describe_signature(signode, mode)


class ASTTypeUsing(ASTBase):
    def __init__(self, name, type):
        self.name = name
        self.type = type

    def get_id_v1(self, objectType=None, symbol=None):
        raise NoOldIdError()

    def get_id_v2(self, objectType=None, symbol=None):
        return symbol.get_full_nested_name().get_id_v2()

    def __unicode__(self):
        res = []
        res.append(text_type(self.name))
        if self.type:
            res.append(' = ')
            res.append(text_type(self.type))
        return u''.join(res)

    def describe_signature(self, signode, mode, env, symbol):
        _verify_description_mode(mode)
        self.name.describe_signature(signode, mode, env, symbol=symbol)
        if self.type:
            signode += nodes.Text(' = ')
            self.type.describe_signature(signode, 'markType', env, symbol=symbol)


class ASTBaseClass(ASTBase):
    def __init__(self, name, visibility, virtual, pack):
        self.name = name
        self.visibility = visibility
        self.virtual = virtual
        self.pack = pack

    def __unicode__(self):
        res = []
        if self.visibility != 'private':
            res.append(self.visibility)
            res.append(' ')
        if self.virtual:
            res.append('virtual ')
        res.append(text_type(self.name))
        if self.pack:
            res.append('...')
        return u''.join(res)

    def describe_signature(self, signode, mode, env, symbol):
        _verify_description_mode(mode)
        if self.visibility != 'private':
            signode += addnodes.desc_annotation(self.visibility,
                                                self.visibility)
            signode += nodes.Text(' ')
        if self.virtual:
            signode += addnodes.desc_annotation('virtual', 'virtual')
            signode += nodes.Text(' ')
        self.name.describe_signature(signode, 'markType', env, symbol=symbol)
        if self.pack:
            signode += nodes.Text('...')


class ASTClass(ASTBase):
    def __init__(self, name, final, bases):
        self.name = name
        self.final = final
        self.bases = bases

    def get_id_v1(self, objectType, symbol):
        return symbol.get_full_nested_name().get_id_v1()

    def get_id_v2(self, objectType, symbol):
        return symbol.get_full_nested_name().get_id_v2()

    def __unicode__(self):
        res = []
        res.append(text_type(self.name))
        if self.final:
            res.append(' final')
        if len(self.bases) > 0:
            res.append(' : ')
            first = True
            for b in self.bases:
                if not first:
                    res.append(', ')
                first = False
                res.append(text_type(b))
        return u''.join(res)

    def describe_signature(self, signode, mode, env, symbol):
        _verify_description_mode(mode)
        self.name.describe_signature(signode, mode, env, symbol=symbol)
        if self.final:
            signode += nodes.Text(' ')
            signode += addnodes.desc_annotation('final', 'final')
        if len(self.bases) > 0:
            signode += nodes.Text(' : ')
            for b in self.bases:
                b.describe_signature(signode, mode, env, symbol=symbol)
                signode += nodes.Text(', ')
            signode.pop()


class ASTEnum(ASTBase):
    def __init__(self, name, scoped, underlyingType):
        self.name = name
        self.scoped = scoped
        self.underlyingType = underlyingType

    def get_id_v1(self, objectType, symbol):
        raise NoOldIdError()

    def get_id_v2(self, objectType, symbol):
        return symbol.get_full_nested_name().get_id_v2()

    def __unicode__(self):
        res = []
        if self.scoped:
            res.append(self.scoped)
            res.append(' ')
        res.append(text_type(self.name))
        if self.underlyingType:
            res.append(' : ')
            res.append(text_type(self.underlyingType))
        return u''.join(res)

    def describe_signature(self, signode, mode, env, symbol):
        _verify_description_mode(mode)
        # self.scoped has been done by the CPPEnumObject
        self.name.describe_signature(signode, mode, env, symbol=symbol)
        if self.underlyingType:
            signode += nodes.Text(' : ')
            self.underlyingType.describe_signature(signode, 'noneIsName',
                                                   env, symbol=symbol)


class ASTEnumerator(ASTBase):
    def __init__(self, name, init):
        self.name = name
        self.init = init

    def get_id_v1(self, objectType, symbol):
        raise NoOldIdError()

    def get_id_v2(self, objectType, symbol):
        return symbol.get_full_nested_name().get_id_v2()

    def __unicode__(self):
        res = []
        res.append(text_type(self.name))
        if self.init:
            res.append(text_type(self.init))
        return u''.join(res)

    def describe_signature(self, signode, mode, env, symbol):
        _verify_description_mode(mode)
        self.name.describe_signature(signode, mode, env, symbol=symbol)
        if self.init:
            self.init.describe_signature(signode, 'noneIsName')


class ASTDeclaration(ASTBase):
    def __init__(self, objectType, visibility, templatePrefix, declaration):
        self.objectType = objectType
        self.visibility = visibility
        self.templatePrefix = templatePrefix
        self.declaration = declaration

        self.symbol = None
        # set by CPPObject._add_enumerator_to_parent
        self.enumeratorScopedSymbol = None

    def clone(self):
        if self.templatePrefix:
            templatePrefixClone = self.templatePrefix.clone()
        else:
            templatePrefixClone = None
        return ASTDeclaration(self.objectType, self.visibility,
                              templatePrefixClone,
                              self.declaration.clone())

    @property
    def name(self):
        return self.declaration.name

    def get_id_v1(self):
        if self.templatePrefix:
            raise NoOldIdError()
        if self.objectType == 'enumerator' and self.enumeratorScopedSymbol:
            return self.enumeratorScopedSymbol.declaration.get_id_v1()
        return self.declaration.get_id_v1(self.objectType, self.symbol)

    def get_id_v2(self, prefixed=True):
        if self.objectType == 'enumerator' and self.enumeratorScopedSymbol:
            return self.enumeratorScopedSymbol.declaration.get_id_v2(prefixed)
        if prefixed:
            res = [_id_prefix_v2]
        else:
            res = []
        if self.templatePrefix:
            res.append(self.templatePrefix.get_id_v2())
        res.append(self.declaration.get_id_v2(self.objectType, self.symbol))
        return u''.join(res)

    def get_newest_id(self):
        return self.get_id_v2()

    def __unicode__(self):
        res = []
        if self.visibility and self.visibility != "public":
            res.append(self.visibility)
            res.append(u' ')
        if self.templatePrefix:
            res.append(text_type(self.templatePrefix))
        res.append(text_type(self.declaration))
        return u''.join(res)

    def describe_signature(self, signode, mode, env):
        _verify_description_mode(mode)
        # the caller of the domain added a desc_signature node
        # let's pop it so we can add templates before that
        parentNode = signode.parent
        mainDeclNode = signode
        parentNode.pop()

        assert self.symbol
        if self.templatePrefix:
            self.templatePrefix.describe_signature(parentNode, mode, env,
                                                   symbol=self.symbol)
        if self.visibility and self.visibility != "public":
            mainDeclNode += addnodes.desc_annotation(self.visibility + " ",
                                                     self.visibility + " ")
        if self.objectType == 'type':
            mainDeclNode += addnodes.desc_annotation('type ', 'type ')
        elif self.objectType == 'member':
            pass
        elif self.objectType == 'function':
            pass
        elif self.objectType == 'class':
            mainDeclNode += addnodes.desc_annotation('class ', 'class ')
        elif self.objectType == 'enum':
            prefix = 'enum '
            if self.scoped:
                prefix += self.scoped
                prefix += ' '
            mainDeclNode += addnodes.desc_annotation(prefix, prefix)
        elif self.objectType == 'enumerator':
            mainDeclNode += addnodes.desc_annotation('enumerator ', 'enumerator ')
        else:
            assert False
        self.declaration.describe_signature(mainDeclNode, mode, env,
                                            symbol=self.symbol)
        parentNode += mainDeclNode


class ASTNamespace(ASTBase):
    def __init__(self, nestedName, templatePrefix):
        self.nestedName = nestedName
        self.templatePrefix = templatePrefix


class Symbol(object):
    def _assert_invariants(self):
        if not self.parent:
            # parent == None means global scope, so declaration means a parent
            assert not self.identifier
            assert not self.templateParams
            assert not self.templateArgs
            assert not self.declaration
            assert not self.docname
        else:
            if not self.identifier:
                # in case it's an operator
                assert self.declaration
            if self.declaration:
                assert self.docname

    def __init__(self, parent, identifier,
                 templateParams, templateArgs, declaration, docname):
        self.parent = parent
        self.identifier = identifier
        self.templateParams = templateParams  # template<templateParams>
        self.templateArgs = templateArgs  # identifier<templateArgs>
        self.declaration = declaration
        self.docname = docname
        self._assert_invariants()

        self.children = []
        if self.parent:
            self.parent.children.append(self)
        if self.declaration:
            self.declaration.symbol = self
        # add symbols for the template params
        # (do it after self.children has been initialised
        if self.templateParams:
            for p in self.templateParams.params:
                if not p.get_identifier():
                    continue
                # only add a declaration if we our selfs from a declaration
                if declaration:
                    decl = ASTDeclaration('templateParam', None, None, p)
                else:
                    decl = None
                nne = ASTNestedNameElement(p.get_identifier(), None)
                nn = ASTNestedName([nne], rooted=False)
                self._add_symbols(nn, [], decl, docname)

    def _fill_empty(self, declaration, docname):
        self._assert_invariants()
        assert not self.declaration
        assert not self.docname
        assert declaration
        assert docname
        self.declaration = declaration
        self.declaration.symbol = self
        self.docname = docname
        self._assert_invariants()

    def clear_doc(self, docname):
        newChildren = []
        for sChild in self.children:
            sChild.clear_doc(docname)
            if sChild.declaration and sChild.docname == docname:
                sChild.declaration = None
                sChild.docname = None
            # Just remove operators, because there is no identification if
            # they got removed.
            # Don't remove other symbols because they may be used in namespace
            # directives.
            if sChild.identifier or sChild.declaration:
                newChildren.append(sChild)
        self.children = newChildren

    def get_all_symbols(self):
        yield self
        for sChild in self.children:
            for s in sChild.get_all_symbols():
                yield s

    def get_lookup_key(self):
        if not self.parent:
            # specialise for the root
            return None
        symbols = []
        s = self
        while s.parent:
            symbols.append(s)
            s = s.parent
        symbols.reverse()
        key = []
        for s in symbols:
            if s.identifier:
                nne = ASTNestedNameElement(s.identifier, s.templateArgs)
            else:
                assert s.declaration
                nne = s.declaration.name.names[-1]
            key.append((nne, s.templateParams))
        return key

    def get_full_nested_name(self):
        names = []
        for nne, templateParams in self.get_lookup_key():
            names.append(nne)
        return ASTNestedName(names, rooted=False)

    def _find_named_symbol(self, identifier, templateParams,
                           templateArgs, operator,
                           templateShorthand, matchSelf):
        assert (identifier is None) != (operator is None)

        def matches(s):
            if s.identifier != identifier:
                return False
            if not s.identifier:
                if not s.declaration:
                    return False
                assert operator
                name = s.declaration.name.names[-1]
                if not name.is_operator():
                    return False
                if text_type(name) != text_type(operator):
                    return False
            if (s.templateParams is None) != (templateParams is None):
                if templateParams is not None:
                    # we query with params, they must match params
                    return False
                if not templateShorthand:
                    # we don't query with params, and we do care about them
                    return False
            if templateParams:
                # TODO: do better comparison
                if text_type(s.templateParams) != text_type(templateParams):
                    return False
            if (s.templateArgs is None) != (templateArgs is None):
                return False
            if s.templateArgs:
                # TODO: do better comparison
                if text_type(s.templateArgs) != text_type(templateArgs):
                    return False
            return True
        if matchSelf and matches(self):
            return self
        for s in self.children:
            if matches(s):
                return s
        return None

    def _add_symbols(self, nestedName, templateDecls, declaration, docname):
        # This condition should be checked at the parser level.
        # Each template argument list must have a template parameter list.
        # But to declare a template there must be an additional template parameter list.
        assert(nestedName.num_templates() == len(templateDecls) or
               nestedName.num_templates() + 1 == len(templateDecls))

        parentSymbol = self
        if nestedName.rooted:
            while parentSymbol.parent:
                parentSymbol = parentSymbol.parent
        names = nestedName.names
        iTemplateDecl = 0
        for name in names[:-1]:
            # there shouldn't be anything inside an operator
            # (other than template parameters, which are not added this way, right?)
            assert not name.is_operator()
            identifier = name.identifier
            templateArgs = name.templateArgs
            if templateArgs:
                assert iTemplateDecl < len(templateDecls)
                templateParams = templateDecls[iTemplateDecl]
                iTemplateDecl += 1
            else:
                templateParams = None
            symbol = parentSymbol._find_named_symbol(identifier,
                                                     templateParams,
                                                     templateArgs,
                                                     operator=None,
                                                     templateShorthand=False,
                                                     matchSelf=False)
            if symbol is None:
                symbol = Symbol(parent=parentSymbol, identifier=identifier,
                                templateParams=templateParams,
                                templateArgs=templateArgs, declaration=None,
                                docname=None)
            parentSymbol = symbol
        name = names[-1]
        if name.is_operator():
            identifier = None
            templateArgs = None
            operator = name
        else:
            identifier = name.identifier
            templateArgs = name.templateArgs
            operator = None
        if iTemplateDecl < len(templateDecls):
            if iTemplateDecl + 1 != len(templateDecls):
                print(text_type(templateDecls))
                print(text_type(nestedName))
            assert iTemplateDecl + 1 == len(templateDecls)
            templateParams = templateDecls[iTemplateDecl]
        else:
            assert iTemplateDecl == len(templateDecls)
            templateParams = None
        symbol = parentSymbol._find_named_symbol(identifier,
                                                 templateParams,
                                                 templateArgs,
                                                 operator,
                                                 templateShorthand=False,
                                                 matchSelf=False)
        if symbol:
            if not declaration:
                # good, just a scope creation
                return symbol
            if not symbol.declaration:
                # If someone first opened the scope, and then later
                # declares it, e.g,
                # .. namespace:: Test
                # .. namespace:: nullptr
                # .. class:: Test
                symbol._fill_empty(declaration, docname)
                return symbol
            # it may simply be a functin overload
            # TODO: it could be a duplicate but let's just insert anyway
            # the id generation will warn about it
            symbol = Symbol(parent=parentSymbol, identifier=identifier,
                            templateParams=templateParams,
                            templateArgs=templateArgs,
                            declaration=declaration,
                            docname=docname)
        else:
            symbol = Symbol(parent=parentSymbol, identifier=identifier,
                            templateParams=templateParams,
                            templateArgs=templateArgs,
                            declaration=declaration,
                            docname=docname)
        return symbol

    def merge_with(self, other, docnames, env):
        assert other is not None
        for otherChild in other.children:
            if not otherChild.identifier:
                if not otherChild.declaration:
                    print("Problem in symbol tree merging")
                    print("OtherChild.dump:")
                    print(otherChild.dump(0))
                    print("Other.dump:")
                    print(other.dump(0))
                assert otherChild.declaration
                operator = otherChild.declaration.name.names[-1]
                assert operator.is_operator()
            else:
                operator = None
            ourChild = self._find_named_symbol(otherChild.identifier,
                                               otherChild.templateParams,
                                               otherChild.templateArgs,
                                               operator,
                                               templateShorthand=False,
                                               matchSelf=False)
            if ourChild is None:
                # TODO: hmm, should we prune by docnames?
                self.children.append(otherChild)
                otherChild.parent = self
                otherChild._assert_invariants()
                continue
            if otherChild.declaration and otherChild.docname in docnames:
                if not ourChild.declaration:
                    ourChild._fill_empty(otherChild.declaration, otherChild.docname)
                elif ourChild.docname != otherChild.docname:
                    name = text_type(ourChild.declaration)
                    msg = "Duplicate declaration, also defined in '%s'.\n"
                    msg += "Declaration is '%s'."
                    msg = msg % (ourChild.docname, name)
                    env.warn(otherChild.docname, msg)
                else:
                    # Both have declarations, and in the same docname.
                    # This can apparently happen, it should be safe to
                    # just ignore it, right?
                    pass
            ourChild.merge_with(otherChild, docnames, env)

    def add_name(self, nestedName, templatePrefix=None):
        if templatePrefix:
            templateDecls = templatePrefix.templates
        else:
            templateDecls = []
        return self._add_symbols(nestedName, templateDecls,
                                 declaration=None, docname=None)

    def add_declaration(self, declaration, docname):
        assert declaration
        assert docname
        nestedName = declaration.name
        if declaration.templatePrefix:
            templateDecls = declaration.templatePrefix.templates
        else:
            templateDecls = []
        return self._add_symbols(nestedName, templateDecls, declaration, docname)

    def find_identifier(self, identifier, matchSelf):
        if matchSelf and self.identifier and self.identifier == identifier:
            return self
        for s in self.children:
            if s.identifier and s.identifier == identifier:
                return s
        return None

    def direct_lookup(self, key):
        s = self
        for name, templateParams in key:
            if name.is_operator():
                identifier = None
                templateArgs = None
                operator = name
            else:
                identifier = name.identifier
                templateArgs = name.templateArgs
                operator = None
            s = s._find_named_symbol(identifier, templateParams,
                                     templateArgs, operator,
                                     templateShorthand=False,
                                     matchSelf=True)
            if not s:
                return None
        return s

    def find_name(self, nestedName, templateDecls, templateShorthand, matchSelf):
        # templateShorthand: missing template parameter lists for templates is ok

        # TODO: unify this with the _add_symbols
        # This condition should be checked at the parser level.
        assert len(templateDecls) <= nestedName.num_templates() + 1
        parentSymbol = self
        if nestedName.rooted:
            while parentSymbol.parent:
                parentSymbol = parentSymbol.parent
        names = nestedName.names

        # walk up until we find the first identifier
        firstName = names[0]
        if not firstName.is_operator():
            while parentSymbol.parent:
                if parentSymbol.find_identifier(firstName.identifier,
                                                matchSelf=matchSelf):
                    break
                parentSymbol = parentSymbol.parent

        iTemplateDecl = 0
        for iName in range(len(names)):
            name = names[iName]
            if iName + 1 == len(names):
                if name.is_operator():
                    identifier = None
                    templateArgs = None
                    operator = name
                else:
                    identifier = name.identifier
                    templateArgs = name.templateArgs
                    operator = None
                if iTemplateDecl < len(templateDecls):
                    assert iTemplateDecl + 1 == len(templateDecls)
                    templateParams = templateDecls[iTemplateDecl]
                else:
                    assert iTemplateDecl == len(templateDecls)
                    templateParams = None
                symbol = parentSymbol._find_named_symbol(identifier,
                                                         templateParams,
                                                         templateArgs,
                                                         operator,
                                                         templateShorthand=templateShorthand,
                                                         matchSelf=matchSelf)
                if symbol:
                    return symbol
                else:
                    return None
            else:
                # there shouldn't be anything inside an operator
                assert not name.is_operator()
                identifier = name.identifier
                templateArgs = name.templateArgs
                if templateArgs and iTemplateDecl < len(templateDecls):
                    templateParams = templateDecls[iTemplateDecl]
                    iTemplateDecl += 1
                else:
                    templateParams = None
                symbol = parentSymbol._find_named_symbol(identifier,
                                                         templateParams,
                                                         templateArgs,
                                                         operator=None,
                                                         templateShorthand=templateShorthand,
                                                         matchSelf=matchSelf)
                if symbol is None:
                    # TODO: maybe search without template args
                    return None
            parentSymbol = symbol
        assert False  # should have returned in the loop

    def to_string(self, indent):
        res = ['\t'*indent]
        if not self.parent:
            res.append('::')
        else:
            if self.templateParams:
                res.append(text_type(self.templateParams))
                res.append('\n')
                res.append('\t'*indent)
            if self.identifier:
                res.append(text_type(self.identifier))
            else:
                res.append(text_type(self.declaration))
            if self.templateArgs:
                res.append(text_type(self.templateArgs))
            if self.declaration:
                res.append(": ")
                res.append(text_type(self.declaration))
        if self.docname:
            res.append('\t(')
            res.append(self.docname)
            res.append(')')
        res.append('\n')
        return ''.join(res)

    def dump(self, indent):
        res = [self.to_string(indent)]
        for c in self.children:
            res.append(c.dump(indent + 1))
        return ''.join(res)


class DefinitionParser(object):
    # those without signedness and size modifiers
    # see http://en.cppreference.com/w/cpp/language/types
    _simple_fundemental_types = (
        'void', 'bool', 'char', 'wchar_t', 'char16_t', 'char32_t', 'int',
        'float', 'double', 'auto'
    )

    _prefix_keys = ('class', 'struct', 'enum', 'union', 'typename')

    def __init__(self, definition, warnEnv):
        self.definition = definition.strip()
        self.pos = 0
        self.end = len(self.definition)
        self.last_match = None
        self._previous_state = (0, None)

        self.warnEnv = warnEnv

    def _make_multi_error(self, errors, header):
        if len(errors) == 1:
            return DefinitionError(header + '\n' + errors[0][0].description)
        result = [header, '\n']
        for e in errors:
            if len(e[1]) > 0:
                ident = '  '
                result.append(e[1])
                result.append(':\n')
                for line in e[0].description.split('\n'):
                    if len(line) == 0:
                        continue
                    result.append(ident)
                    result.append(line)
                    result.append('\n')
            else:
                result.append(e[0].description)
        return DefinitionError(''.join(result))

    def status(self, msg):
        # for debugging
        indicator = '-' * self.pos + '^'
        print("%s\n%s\n%s" % (msg, self.definition, indicator))

    def fail(self, msg):
        indicator = '-' * self.pos + '^'
        raise DefinitionError(
            'Invalid definition: %s [error at %d]\n  %s\n  %s' %
            (msg, self.pos, self.definition, indicator))

    def warn(self, msg):
        if self.warnEnv:
            self.warnEnv.warn(msg)
        else:
            print("Warning: %s" % msg)

    def match(self, regex):
        match = regex.match(self.definition, self.pos)
        if match is not None:
            self._previous_state = (self.pos, self.last_match)
            self.pos = match.end()
            self.last_match = match
            return True
        return False

    def backout(self):
        self.pos, self.last_match = self._previous_state

    def skip_string(self, string):
        strlen = len(string)
        if self.definition[self.pos:self.pos + strlen] == string:
            self.pos += strlen
            return True
        return False

    def skip_word(self, word):
        return self.match(re.compile(r'\b%s\b' % re.escape(word)))

    def skip_ws(self):
        return self.match(_whitespace_re)

    def skip_word_and_ws(self, word):
        if self.skip_word(word):
            self.skip_ws()
            return True
        return False

    @property
    def eof(self):
        return self.pos >= self.end

    @property
    def current_char(self):
        try:
            return self.definition[self.pos]
        except IndexError:
            return 'EOF'

    @property
    def matched_text(self):
        if self.last_match is not None:
            return self.last_match.group()

    def read_rest(self):
        rv = self.definition[self.pos:]
        self.pos = self.end
        return rv

    def assert_end(self):
        self.skip_ws()
        if not self.eof:
            self.fail('Expected end of definition.')

    def _parse_expression(self, end):
        # Stupidly "parse" an expression.
        # 'end' should be a list of characters which ends the expression.
        assert end
        self.skip_ws()
        startPos = self.pos
        if self.match(_string_re):
            value = self.matched_text
        else:
            # TODO: add handling of more bracket-like things, and quote handling
            brackets = {'(': ')', '[': ']'}
            symbols = []
            while not self.eof:
                if (len(symbols) == 0 and self.current_char in end):
                    break
                if self.current_char in brackets.keys():
                    symbols.append(brackets[self.current_char])
                elif len(symbols) > 0 and self.current_char == symbols[-1]:
                    symbols.pop()
                self.pos += 1
            if self.eof:
                self.fail("Could not find end of expression starting at %d."
                          % startPos)
            value = self.definition[startPos:self.pos].strip()
        return value.strip()

    def _parse_operator(self):
        self.skip_ws()
        # adapted from the old code
        # thank god, a regular operator definition
        if self.match(_operator_re):
            return ASTOperatorBuildIn(self.matched_text)

        # new/delete operator?
        for op in 'new', 'delete':
            if not self.skip_word(op):
                continue
            self.skip_ws()
            if self.skip_string('['):
                self.skip_ws()
                if not self.skip_string(']'):
                    self.fail('Expected "]" after  "operator ' + op + '["')
                op += '[]'
            return ASTOperatorBuildIn(op)

        # user-defined literal?
        if self.skip_string('""'):
            self.skip_ws()
            if not self.match(_identifier_re):
                self.fail("Expected user-defined literal suffix.")
            identifier = ASTIdentifier(self.matched_text)
            return ASTOperatorLiteral(identifier)

        # oh well, looks like a cast operator definition.
        # In that case, eat another type.
        type = self._parse_type(named=False, outer="operatorCast")
        return ASTOperatorType(type)

    def _parse_template_argument_list(self):
        self.skip_ws()
        if not self.skip_string('<'):
            return None
        prevErrors = []
        templateArgs = []
        while 1:
            pos = self.pos
            parsedComma = False
            parsedEnd = False
            try:
                type = self._parse_type(named=False)
                self.skip_ws()
                if self.skip_string('>'):
                    parsedEnd = True
                elif self.skip_string(','):
                    parsedComma = True
                else:
                    self.fail('Expected ">" or "," in template argument list.')
                templateArgs.append(type)
            except DefinitionError as e:
                prevErrors.append((e, "If type argument"))
                self.pos = pos
                try:
                    value = self._parse_expression(end=[',', '>'])
                    self.skip_ws()
                    if self.skip_string('>'):
                        parsedEnd = True
                    elif self.skip_string(','):
                        parsedComma = True
                    else:
                        self.fail('Expected ">" or "," in template argument list.')
                    templateArgs.append(ASTTemplateArgConstant(value))
                except DefinitionError as e:
                    self.pos = pos
                    prevErrors.append((e, "If non-type argument"))
                    header = "Error in parsing template argument list."
                    raise self._make_multi_error(prevErrors, header)
            if parsedEnd:
                assert not parsedComma
                break
        return ASTTemplateArgs(templateArgs)

    def _parse_nested_name(self, memberPointer=False):
        names = []

        self.skip_ws()
        rooted = False
        if self.skip_string('::'):
            rooted = True
        while 1:
            self.skip_ws()
            if self.skip_word_and_ws('template'):
                self.fail("'template' in nested name not implemented.")
            elif self.skip_word_and_ws('operator'):
                op = self._parse_operator()
                names.append(op)
            else:
                if not self.match(_identifier_re):
                    if memberPointer and len(names) > 0:
                        break
                    self.fail("Expected identifier in nested name.")
                identifier = self.matched_text
                # make sure there isn't a keyword
                if identifier in _keywords:
                    self.fail("Expected identifier in nested name, "
                              "got keyword: %s" % identifier)
                templateArgs = self._parse_template_argument_list()
                identifier = ASTIdentifier(identifier)
                names.append(ASTNestedNameElement(identifier, templateArgs))

            self.skip_ws()
            if not self.skip_string('::'):
                if memberPointer:
                    self.fail("Expected '::' in pointer to member (function).")
                break
        return ASTNestedName(names, rooted)

    def _parse_trailing_type_spec(self):
        # fundemental types
        self.skip_ws()
        for t in self._simple_fundemental_types:
            if self.skip_word(t):
                return ASTTrailingTypeSpecFundamental(t)

        # TODO: this could/should be more strict
        elements = []
        if self.skip_word_and_ws('signed'):
            elements.append('signed')
        elif self.skip_word_and_ws('unsigned'):
            elements.append('unsigned')
        while 1:
            if self.skip_word_and_ws('short'):
                elements.append('short')
            elif self.skip_word_and_ws('long'):
                elements.append('long')
            else:
                break
        if self.skip_word_and_ws('char'):
            elements.append('char')
        elif self.skip_word_and_ws('int'):
            elements.append('int')
        elif self.skip_word_and_ws('double'):
            elements.append('double')
        if len(elements) > 0:
            return ASTTrailingTypeSpecFundamental(u' '.join(elements))

        # decltype
        self.skip_ws()
        if self.skip_word_and_ws('decltype'):
            self.fail('"decltype(.)" in trailing_type_spec not implemented')

        # prefixed
        prefix = None
        self.skip_ws()
        for k in self._prefix_keys:
            if self.skip_word_and_ws(k):
                prefix = k
                break

        nestedName = self._parse_nested_name()
        return ASTTrailingTypeSpecName(prefix, nestedName)

    def _parse_parameters_and_qualifiers(self, paramMode):
        self.skip_ws()
        if not self.skip_string('('):
            if paramMode == 'function':
                self.fail('Expecting "(" in parameters_and_qualifiers.')
            else:
                return None
        args = []
        self.skip_ws()
        if not self.skip_string(')'):
            while 1:
                self.skip_ws()
                if self.skip_string('...'):
                    args.append(ASTFunctinoParameter(None, True))
                    self.skip_ws()
                    if not self.skip_string(')'):
                        self.fail('Expected ")" after "..." in '
                                  'parameters_and_qualifiers.')
                    break
                if paramMode == 'function':
                    arg = self._parse_type_with_init(outer=None, named='single')
                else:
                    arg = self._parse_type(named=False)
                # TODO: parse default parameters # TODO: didn't we just do that?
                args.append(ASTFunctinoParameter(arg))

                self.skip_ws()
                if self.skip_string(','):
                    continue
                elif self.skip_string(')'):
                    break
                else:
                    self.fail(
                        'Expecting "," or ")" in parameters_and_qualifiers, '
                        'got "%s".' % self.current_char)

        # TODO: why did we have this bail-out?
        # does it hurt to parse the extra stuff?
        # it's needed for pointer to member functions
        if paramMode != 'function' and False:
            return ASTParametersQualifiers(
                args, None, None, None, None, None, None, None)

        self.skip_ws()
        const = self.skip_word_and_ws('const')
        volatile = self.skip_word_and_ws('volatile')
        if not const:  # the can be permuted
            const = self.skip_word_and_ws('const')

        refQual = None
        if self.skip_string('&&'):
            refQual = '&&'
        if not refQual and self.skip_string('&'):
            refQual = '&'

        exceptionSpec = None
        override = None
        final = None
        initializer = None
        self.skip_ws()
        if self.skip_string('noexcept'):
            exceptionSpec = 'noexcept'
            self.skip_ws()
            if self.skip_string('('):
                self.fail('Parameterised "noexcept" not implemented.')

        self.skip_ws()
        override = self.skip_word_and_ws('override')
        final = self.skip_word_and_ws('final')
        if not override:
            override = self.skip_word_and_ws(
                'override')  # they can be permuted

        self.skip_ws()
        if self.skip_string('='):
            self.skip_ws()
            valid = ('0', 'delete', 'default')
            for w in valid:
                if self.skip_word_and_ws(w):
                    initializer = w
                    break
            if not initializer:
                self.fail(
                    'Expected "%s" in initializer-specifier.'
                    % u'" or "'.join(valid))

        return ASTParametersQualifiers(
            args, volatile, const, refQual, exceptionSpec, override, final,
            initializer)

    def _parse_decl_specs_simple(self, outer, typed):
        """Just parse the simple ones."""
        storage = None
        inline = None
        virtual = None
        explicit = None
        constexpr = None
        volatile = None
        const = None
        friend = None
        while 1:  # accept any permutation of a subset of some decl-specs
            self.skip_ws()
            if not storage:
                if outer in ('member', 'function'):
                    if self.skip_word('static'):
                        storage = 'static'
                        continue
                if outer == 'member':
                    if self.skip_word('mutable'):
                        storage = 'mutable'
                        continue
                if self.skip_word('register'):
                    storage = 'register'
                    continue

            if outer == 'function':
                # function-specifiers
                if not inline:
                    inline = self.skip_word('inline')
                    if inline:
                        continue
                if not friend:
                    friend = self.skip_word('friend')
                    if friend:
                        continue
                if not virtual:
                    virtual = self.skip_word('virtual')
                    if virtual:
                        continue
                if not explicit:
                    explicit = self.skip_word('explicit')
                    if explicit:
                        continue

            if not constexpr and outer in ('member', 'function'):
                constexpr = self.skip_word("constexpr")
                if constexpr:
                    continue
            if not volatile and typed:
                volatile = self.skip_word('volatile')
                if volatile:
                    continue
            if not const and typed:
                const = self.skip_word('const')
                if const:
                    continue
            break
        return ASTDeclSpecsSimple(storage, inline, virtual, explicit, constexpr,
                                  volatile, const, friend)

    def _parse_decl_specs(self, outer, typed=True):
        if outer:
            if outer not in ('type', 'member', 'function', 'templateParam'):
                raise Exception('Internal error, unknown outer "%s".' % outer)
        """
        storage-class-specifier function-specifier "constexpr"
        "volatile" "const" trailing-type-specifier

        storage-class-specifier ->
              "static" (only for member_object and function_object)
            | "register"

        function-specifier -> "inline" | "virtual" | "explicit" (only for
        function_object)

        "constexpr" (only for member_object and function_object)
        """
        leftSpecs = self._parse_decl_specs_simple(outer, typed)
        rightSpecs = None

        if typed:
            trailing = self._parse_trailing_type_spec()
            rightSpecs = self._parse_decl_specs_simple(outer, typed)
        else:
            trailing = None
        return ASTDeclSpecs(outer, leftSpecs, rightSpecs, trailing)

    def _parse_declarator_name_param_qual(self, named, paramMode, typed):
        # now we should parse the name, and then suffixes
        if named == 'maybe':
            pos = self.pos
            try:
                declId = self._parse_nested_name()
            except DefinitionError:
                self.pos = pos
                declId = None
        elif named == 'single':
            if self.match(_identifier_re):
                identifier = ASTIdentifier(self.matched_text)
                nne = ASTNestedNameElement(identifier, None)
                declId = ASTNestedName([nne], rooted=False)
                # if it's a member pointer, we may have '::', which should be an error
                self.skip_ws()
                if self.current_char == ':':
                    self.fail("Unexpected ':' after identifier.")
            else:
                declId = None
        elif named:
            declId = self._parse_nested_name()
        else:
            declId = None
        arrayOps = []
        while 1:
            self.skip_ws()
            if typed and self.skip_string('['):
                value = self._parse_expression(end=[']'])
                res = self.skip_string(']')
                assert res
                arrayOps.append(ASTArray(value))
                continue
            else:
                break
        paramQual = self._parse_parameters_and_qualifiers(paramMode)
        return ASTDecleratorNameParamQual(declId=declId, arrayOps=arrayOps,
                                          paramQual=paramQual)

    def _parse_declerator(self, named, paramMode, typed=True):
        # 'typed' here means 'parse return type stuff'
        if paramMode not in ('type', 'function', 'operatorCast'):
            raise Exception(
                "Internal error, unknown paramMode '%s'." % paramMode)
        prevErrors = []
        self.skip_ws()
        if typed and self.skip_string('*'):
            self.skip_ws()
            volatile = False
            const = False
            while 1:
                if not volatile:
                    volatile = self.skip_word_and_ws('volatile')
                    if volatile:
                        continue
                if not const:
                    const = self.skip_word_and_ws('const')
                    if const:
                        continue
                break
            next = self._parse_declerator(named, paramMode, typed)
            return ASTDeclaratorPtr(next=next, volatile=volatile, const=const)
        # TODO: shouldn't we parse an R-value ref here first?
        if typed and self.skip_string("&"):
            next = self._parse_declerator(named, paramMode, typed)
            return ASTDeclaratorRef(next=next)
        if typed and self.skip_string("..."):
            next = self._parse_declerator(named, paramMode, False)
            return ASTDeclaratorParamPack(next=next)
        if typed:  # pointer to member
            pos = self.pos
            try:
                name = self._parse_nested_name(memberPointer=True)
                self.skip_ws()
                if not self.skip_string('*'):
                    self.fail("Expected '*' in pointer to member declarator.")
                self.skip_ws()
            except DefinitionError as e:
                self.pos = pos
                prevErrors.append((e, "If pointer to member declarator"))
            else:
                volatile = False
                const = False
                while 1:
                    if not volatile:
                        volatile = self.skip_word_and_ws('volatile')
                        if volatile:
                            continue
                    if not const:
                        const = self.skip_word_and_ws('const')
                        if const:
                            continue
                    break
                next = self._parse_declerator(named, paramMode, typed)
                return ASTDeclaratorMemPtr(name, const, volatile, next=next)
        if typed and self.current_char == '(':  # note: peeking, not skipping
            if paramMode == "operatorCast":
                # TODO: we should be able to parse cast operators which return
                # function pointers. For now, just hax it and ignore.
                return ASTDecleratorNameParamQual(declId=None, arrayOps=[],
                                                  paramQual=None)
            # maybe this is the beginning of params and quals,try that first,
            # otherwise assume it's noptr->declarator > ( ptr-declarator )
            pos = self.pos
            try:
                # assume this is params and quals
                res = self._parse_declarator_name_param_qual(named, paramMode,
                                                             typed)
                return res
            except DefinitionError as exParamQual:
                prevErrors.append((exParamQual, "If declId, parameters, and qualifiers"))
                self.pos = pos
                try:
                    assert self.current_char == '('
                    self.skip_string('(')
                    # TODO: hmm, if there is a name, it must be in inner, right?
                    # TODO: hmm, if there must be parameters, they must b
                    # inside, right?
                    inner = self._parse_declerator(named, paramMode, typed)
                    if not self.skip_string(')'):
                        self.fail("Expected ')' in \"( ptr-declarator )\"")
                    next = self._parse_declerator(named=False,
                                                  paramMode="type",
                                                  typed=typed)
                    return ASTDeclaratorParen(inner=inner, next=next)
                except DefinitionError as exNoPtrParen:
                    self.pos = pos
                    prevErrors.append((exNoPtrParen, "If parenthesis in noptr-declarator"))
                    header = "Error in declarator"
                    raise self._make_multi_error(prevErrors, header)
        pos = self.pos
        try:
            return self._parse_declarator_name_param_qual(named, paramMode, typed)
        except DefinitionError as e:
            self.pos = pos
            prevErrors.append((e, "If declarator-id"))
            header = "Error in declarator or parameters and qualifiers"
            raise self._make_multi_error(prevErrors, header)

    def _parse_initializer(self, outer=None):
        self.skip_ws()
        # TODO: support paren and brace initialization for memberObject
        if not self.skip_string('='):
            return None
        else:
            if outer == 'member':
                value = self.read_rest().strip()
            elif outer == 'templateParam':
                value = self._parse_expression(end=[',', '>'])
            elif outer is None:  # function parameter
                value = self._parse_expression(end=[',', ')'])
            else:
                self.fail("Internal error, initializer for outer '%s' not "
                          "implemented." % outer)
            return ASTInitializer(value)

    def _parse_type(self, named, outer=None):
        """
        named=False|'maybe'|True: 'maybe' is e.g., for function objects which
        doesn't need to name the arguments

        outer == operatorCast: annoying case, we should not take the params
        """
        if outer:  # always named
            if outer not in ('type', 'member', 'function',
                             'operatorCast', 'templateParam'):
                raise Exception('Internal error, unknown outer "%s".' % outer)
            if outer != 'operatorCast':
                assert named

        if outer in ('type', 'function'):
            # We allow type objects to just be a name.
            # Some functions don't have normal return types: constructors,
            # destrutors, cast operators
            prevErrors = []
            startPos = self.pos
            # first try without the type
            try:
                declSpecs = self._parse_decl_specs(outer=outer, typed=False)
                decl = self._parse_declerator(named=True, paramMode=outer,
                                              typed=False)
                self.assert_end()
            except DefinitionError as exUntyped:
                if outer == 'type':
                    desc = "If just a name"
                elif outer == 'function':
                    desc = "If the function has no return type"
                else:
                    assert False
                prevErrors.append((exUntyped, desc))
                self.pos = startPos
                try:
                    declSpecs = self._parse_decl_specs(outer=outer)
                    decl = self._parse_declerator(named=True, paramMode=outer)
                except DefinitionError as exTyped:
                    self.pos = startPos
                    if outer == 'type':
                        desc = "If typedef-like declaration"
                    elif outer == 'function':
                        desc = "If the function has a return type"
                    else:
                        assert False
                    prevErrors.append((exTyped, desc))
                    # Retain the else branch for easier debugging.
                    # TODO: it would be nice to save the previous stacktrace
                    #       and output it here.
                    if True:
                        if outer == 'type':
                            header = "Type must be either just a name or a "
                            header += "typedef-like declaration."
                        elif outer == 'function':
                            header = "Error when parsing function declaration."
                        else:
                            assert False
                        raise self._make_multi_error(prevErrors, header)
                    else:
                        # For testing purposes.
                        # do it again to get the proper traceback (how do you
                        # relieable save a traceback when an exception is
                        # constructed?)
                        pass
                        self.pos = startPos
                        typed = True
                        declSpecs = self._parse_decl_specs(outer=outer, typed=typed)
                        decl = self._parse_declerator(named=True, paramMode=outer,
                                                      typed=typed)
        else:
            paramMode = 'type'
            if outer == 'member':  # i.e., member
                named = True
            elif outer == 'operatorCast':
                paramMode = 'operatorCast'
                outer = None
            elif outer == 'templateParam':
                named = 'single'
            declSpecs = self._parse_decl_specs(outer=outer)
            decl = self._parse_declerator(named=named, paramMode=paramMode)
        return ASTType(declSpecs, decl)

    def _parse_type_with_init(self, named, outer):
        if outer:
            assert outer in ('type', 'member', 'function', 'templateParam')
        type = self._parse_type(outer=outer, named=named)
        init = self._parse_initializer(outer=outer)
        return ASTTypeWithInit(type, init)

    def _parse_type_using(self):
        name = self._parse_nested_name()
        self.skip_ws()
        if not self.skip_string('='):
            return ASTTypeUsing(name, None)
        type = self._parse_type(False, None)
        return ASTTypeUsing(name, type)

    def _parse_class(self):
        name = self._parse_nested_name()
        self.skip_ws()
        final = self.skip_word_and_ws('final')
        bases = []
        self.skip_ws()
        if self.skip_string(':'):
            while 1:
                self.skip_ws()
                visibility = 'private'
                virtual = False
                pack = False
                if self.skip_word_and_ws('virtual'):
                    virtual = True
                if self.match(_visibility_re):
                    visibility = self.matched_text
                    self.skip_ws()
                if not virtual and self.skip_word_and_ws('virtual'):
                    virtual = True
                baseName = self._parse_nested_name()
                self.skip_ws()
                pack = self.skip_string('...')
                bases.append(ASTBaseClass(baseName, visibility, virtual, pack))
                self.skip_ws()
                if self.skip_string(','):
                    continue
                else:
                    break
        return ASTClass(name, final, bases)

    def _parse_enum(self):
        scoped = None  # is set by CPPEnumObject
        self.skip_ws()
        name = self._parse_nested_name()
        self.skip_ws()
        underlyingType = None
        if self.skip_string(':'):
            underlyingType = self._parse_type(named=False)
        return ASTEnum(name, scoped, underlyingType)

    def _parse_enumerator(self):
        name = self._parse_nested_name()
        self.skip_ws()
        init = None
        if self.skip_string('='):
            self.skip_ws()
            init = ASTInitializer(self.read_rest())
        return ASTEnumerator(name, init)

    def _parse_template_parameter_list(self):
        # only: '<' parameter-list '>'
        # we assume that 'template' has just been parsed
        templateParams = []
        self.skip_ws()
        if not self.skip_string("<"):
            self.fail("Expected '<' after 'template'")
        while 1:
            prevErrors = []
            self.skip_ws()
            if self.skip_word('template'):
                # declare a tenplate template parameter
                nestedParams = self._parse_template_parameter_list()
            else:
                nestedParams = None
            self.skip_ws()
            key = None
            if self.skip_word_and_ws('typename'):
                key = 'typename'
            elif self.skip_word_and_ws('class'):
                key = 'class'
            elif nestedParams:
                self.fail("Expected 'typename' or 'class' after "
                          "template template parameter list.")
            if key:
                # declare a type or template type parameter
                self.skip_ws()
                parameterPack = self.skip_string('...')
                self.skip_ws()
                if self.match(_identifier_re):
                    identifier = ASTIdentifier(self.matched_text)
                else:
                    identifier = None
                self.skip_ws()
                if not parameterPack and self.skip_string('='):
                    default = self._parse_type(named=False, outer=None)
                else:
                    default = None
                data = ASTTemplateKeyParamPackIdDefault(key, identifier,
                                                        parameterPack, default)
                if nestedParams:
                    # template type
                    param = ASTTemplateParamTemplateType(nestedParams, data)
                else:
                    # type
                    param = ASTTemplateParamType(data)
                templateParams.append(param)
            else:
                # declare a non-type parameter
                pos = self.pos
                try:
                    param = self._parse_type_with_init('maybe', 'templateParam')
                    templateParams.append(ASTTemplateParamNonType(param))
                except DefinitionError as e:
                    prevErrors.append((e, "If non-type template parameter"))
                    self.pos = pos
            self.skip_ws()
            if self.skip_string('>'):
                return ASTTemplateParams(templateParams)
            elif self.skip_string(','):
                continue
            else:
                header = "Error in template parameter list."
                try:
                    self.fail('Expected "=", ",", or ">".')
                except DefinitionError as e:
                    prevErrors.append((e, ""))
                raise self._make_multi_error(prevErrors, header)

    def _parse_template_declaration_prefix(self):
        templates = []
        while 1:
            self.skip_ws()
            if not self.skip_word("template"):
                break
            params = self._parse_template_parameter_list()
            templates.append(params)
        if len(templates) == 0:
            return None
        else:
            return ASTTemplateDeclarationPrefix(templates)

    def _check_template_consistency(self, nestedName, templatePrefix,
                                    fullSpecShorthand):
        numArgs = nestedName.num_templates()
        if not templatePrefix:
            numParams = 0
        else:
            numParams = len(templatePrefix.templates)
        if numArgs + 1 < numParams:
            self.fail("Too few template argument lists comapred to parameter"
                      " lists. Argument lists: %d, Parameter lists: %d."
                      % (numArgs, numParams))
        if numArgs > numParams:
            numExtra = numArgs - numParams
            if not fullSpecShorthand:
                msg = "Too many template argument lists compared to parameter" \
                    " lists. Argument lists: %d, Parameter lists: %d," \
                    " Extra empty parameters lists prepended: %d." \
                    % (numArgs, numParams, numExtra)
                msg += " Declaration:\n\t"
                if templatePrefix:
                    msg += "%s\n\t" % text_type(templatePrefix)
                msg += text_type(nestedName)
                self.warn(msg)

            newTemplates = []
            for i in range(numExtra):
                newTemplates.append(ASTTemplateParams([]))
            if templatePrefix:
                newTemplates.extend(templatePrefix.templates)
            templatePrefix = ASTTemplateDeclarationPrefix(newTemplates)
        return templatePrefix

    def parse_declaration(self, objectType):
        if objectType not in ('type', 'member',
                              'function', 'class', 'enum', 'enumerator'):
            raise Exception('Internal error, unknown objectType "%s".' % objectType)
        visibility = None
        templatePrefix = None
        declaration = None

        self.skip_ws()
        if self.match(_visibility_re):
            visibility = self.matched_text

        if objectType in ('type', 'member', 'function', 'class'):
            templatePrefix = self._parse_template_declaration_prefix()

        if objectType == 'type':
            prevErrors = []
            pos = self.pos
            try:
                if not templatePrefix:
                    declaration = self._parse_type(named=True, outer='type')
            except DefinitionError as e:
                prevErrors.append((e, "If typedef-like declaration"))
                self.pos = pos
            pos = self.pos
            try:
                if not declaration:
                    declaration = self._parse_type_using()
            except DefinitionError as e:
                self.pos = pos
                prevErrors.append((e, "If type alias or template alias"))
                header = "Error in type declaration."
                raise self._make_multi_error(prevErrors, header)
        elif objectType == 'member':
            declaration = self._parse_type_with_init(named=True, outer='member')
        elif objectType == 'function':
            declaration = self._parse_type(named=True, outer='function')
        elif objectType == 'class':
            declaration = self._parse_class()
        elif objectType == 'enum':
            declaration = self._parse_enum()
        elif objectType == 'enumerator':
            declaration = self._parse_enumerator()
        else:
            assert False
        templatePrefix = self._check_template_consistency(declaration.name,
                                                          templatePrefix,
                                                          fullSpecShorthand=False)
        return ASTDeclaration(objectType, visibility,
                              templatePrefix, declaration)

    def parse_namespace_object(self):
        templatePrefix = self._parse_template_declaration_prefix()
        name = self._parse_nested_name()
        templatePrefix = self._check_template_consistency(name, templatePrefix,
                                                          fullSpecShorthand=False)
        res = ASTNamespace(name, templatePrefix)
        res.objectType = 'namespace'
        return res

    def parse_xref_object(self):
        templatePrefix = self._parse_template_declaration_prefix()
        name = self._parse_nested_name()
        templatePrefix = self._check_template_consistency(name, templatePrefix,
                                                          fullSpecShorthand=True)
        res = ASTNamespace(name, templatePrefix)
        res.objectType = 'xref'
        return res


def _make_phony_error_name():
    nne = ASTNestedNameElement(ASTIdentifier("PhonyNameDueToError"), None)
    return ASTNestedName([nne], rooted=False)


class CPPObject(ObjectDescription):
    """Description of a C++ language object."""

    doc_field_types = [
        GroupedField('parameter', label=l_('Parameters'),
                     names=('param', 'parameter', 'arg', 'argument'),
                     can_collapse=True),
        GroupedField('template parameter', label=l_('Template Parameters'),
                     names=('tparam', 'template parameter'),
                     can_collapse=True),
        GroupedField('exceptions', label=l_('Throws'), rolename='cpp:class',
                     names=('throws', 'throw', 'exception'),
                     can_collapse=True),
        Field('returnvalue', label=l_('Returns'), has_arg=False,
              names=('returns', 'return')),
    ]

    def warn(self, msg):
        self.state_machine.reporter.warning(msg, line=self.lineno)

    def _add_enumerator_to_parent(self, ast):
        assert ast.objectType == 'enumerator'
        # find the parent, if it exists && is an enum
        #                     && it's unscoped,
        #                  then add the name to the parent scope
        symbol = ast.symbol
        assert symbol
        assert symbol.identifier is not None
        assert symbol.templateParams is None
        assert symbol.templateArgs is None
        parentSymbol = symbol.parent
        assert parentSymbol
        if parentSymbol.parent is None:
            # TODO: we could warn, but it is somewhat equivalent to unscoped
            # enums, without the enum
            return  # no parent
        parentDecl = parentSymbol.declaration
        if parentDecl is None:
            # the parent is not explicitly declared
            # TODO: we could warn, but it could be a style to just assume
            # enumerator parnets to be scoped
            return
        if parentDecl.objectType != 'enum':
            # TODO: maybe issue a warning, enumerators in non-enums is weird,
            # but it is somewhat equivalent to unscoped enums, without the enum
            return
        if parentDecl.scoped:
            return

        targetSymbol = parentSymbol.parent
        s = targetSymbol.find_identifier(symbol.identifier, matchSelf=False)
        if s is not None:
            # something is already declared with that name
            return
        declClone = symbol.declaration.clone()
        declClone.enumeratorScopedSymbol = symbol
        Symbol(parent=targetSymbol, identifier=symbol.identifier,
               templateParams=None, templateArgs=None,
               declaration=declClone,
               docname=self.env.docname)

    def add_target_and_index(self, ast, sig, signode):
        # general note: name must be lstrip(':')'ed, to remove "::"
        try:
            id_v1 = ast.get_id_v1()
        except NoOldIdError:
            id_v1 = None
        id_v2 = ast.get_id_v2()
        # store them in reverse order, so the newest is first
        ids  = [id_v2, id_v1]

        newestId = ids[0]
        assert newestId  # shouldn't be None
        if not re.compile(r'^[a-zA-Z0-9_]*$').match(newestId):
            self.warn('Index id generation for C++ object "%s" failed, please '
                      'report as bug (id=%s).' % (text_type(ast), newestId))

        name = text_type(ast.symbol.get_full_nested_name()).lstrip(':')
        indexText = self.get_index_text(name)
        self.indexnode['entries'].append(('single', indexText, newestId, ''))

        if newestId not in self.state.document.ids:
            # if the name is not unique, the first one will win
            names = self.env.domaindata['cpp']['names']
            if name not in names:
                names[name] = ast.symbol.docname
                signode['names'].append(name)
            else:
                # print("[CPP] non-unique name:", name)
                pass
            for id in ids:
                if id:  # is None when the element didn't exist in that version
                    signode['ids'].append(id)
            signode['first'] = (not self.names)  # hmm, what is this abound?
            self.state.document.note_explicit_target(signode)

    def parse_definition(self, parser):
        raise NotImplementedError()

    def describe_signature(self, signode, ast, parentScope):
        raise NotImplementedError()

    def handle_signature(self, sig, signode):
        if 'cpp:parentSymbol' not in self.env.ref_context:
            root = self.env.domaindata['cpp']['rootSymbol']
            self.env.ref_context['cpp:parentSymbol'] = root
        parentSymbol = self.env.ref_context['cpp:parentSymbol']

        parser = DefinitionParser(sig, self)
        try:
            ast = self.parse_definition(parser)
            parser.assert_end()
        except DefinitionError as e:
            self.warn(e.description)
            # It is easier to assume some phony name than handling the error in
            # the possibly inner declarations.
            name = _make_phony_error_name()
            symbol = parentSymbol.add_name(name)
            self.env.ref_context['cpp:lastSymbol'] = symbol
            raise ValueError
        symbol = parentSymbol.add_declaration(ast, docname=self.env.docname)
        self.env.ref_context['cpp:lastSymbol'] = symbol

        if ast.objectType == 'enumerator':
            self._add_enumerator_to_parent(ast)

        self.describe_signature(signode, ast)
        return ast


class CPPTypeObject(CPPObject):
    def get_index_text(self, name):
        return _('%s (C++ type)') % name

    def parse_definition(self, parser):
        return parser.parse_declaration("type")

    def describe_signature(self, signode, ast):
        ast.describe_signature(signode, 'lastIsName', self.env)


class CPPMemberObject(CPPObject):
    def get_index_text(self, name):
        return _('%s (C++ member)') % name

    def parse_definition(self, parser):
        return parser.parse_declaration("member")

    def describe_signature(self, signode, ast):
        ast.describe_signature(signode, 'lastIsName', self.env)


class CPPFunctionObject(CPPObject):
    def get_index_text(self, name):
        return _('%s (C++ function)') % name

    def parse_definition(self, parser):
        return parser.parse_declaration("function")

    def describe_signature(self, signode, ast):
        ast.describe_signature(signode, 'lastIsName', self.env)


class CPPClassObject(CPPObject):
    def get_index_text(self, name):
        return _('%s (C++ class)') % name

    def before_content(self):
        lastSymbol = self.env.ref_context['cpp:lastSymbol']
        assert lastSymbol
        self.oldParentSymbol = self.env.ref_context['cpp:parentSymbol']
        self.env.ref_context['cpp:parentSymbol'] = lastSymbol

    def after_content(self):
        self.env.ref_context['cpp:parentSymbol'] = self.oldParentSymbol

    def parse_definition(self, parser):
        return parser.parse_declaration("class")

    def describe_signature(self, signode, ast):
        ast.describe_signature(signode, 'lastIsName', self.env)


class CPPEnumObject(CPPObject):
    def get_index_text(self, name):
        return _('%s (C++ enum)') % name

    def before_content(self):
        lastSymbol = self.env.ref_context['cpp:lastSymbol']
        assert lastSymbol
        self.oldParentSymbol = self.env.ref_context['cpp:parentSymbol']
        self.env.ref_context['cpp:parentSymbol'] = lastSymbol

    def after_content(self):
        self.env.ref_context['cpp:parentSymbol'] = self.oldParentSymbol

    def parse_definition(self, parser):
        ast = parser.parse_declaration("enum")
        # self.objtype is set by ObjectDescription in run()
        if self.objtype == "enum":
            ast.scoped = None
        elif self.objtype == "enum-struct":
            ast.scoped = "struct"
        elif self.objtype == "enum-class":
            ast.scoped = "class"
        else:
            assert False
        return ast

    def describe_signature(self, signode, ast):
        ast.describe_signature(signode, 'lastIsName', self.env)


class CPPEnumeratorObject(CPPObject):
    def get_index_text(self, name):
        return _('%s (C++ enumerator)') % name

    def parse_definition(self, parser):
        return parser.parse_declaration("enumerator")

    def describe_signature(self, signode, ast):
        ast.describe_signature(signode, 'lastIsName', self.env)


class CPPNamespaceObject(Directive):
    """
    This directive is just to tell Sphinx that we're documenting stuff in
    namespace foo.
    """

    has_content = False
    required_arguments = 1
    optional_arguments = 0
    final_argument_whitespace = True
    option_spec = {}

    def warn(self, msg):
        self.state_machine.reporter.warning(msg, line=self.lineno)

    def run(self):
        env = self.state.document.settings.env
        rootSymbol = env.domaindata['cpp']['rootSymbol']
        if self.arguments[0].strip() in ('NULL', '0', 'nullptr'):
            symbol = rootSymbol
            stack = []
        else:
            parser = DefinitionParser(self.arguments[0], self)
            try:
                ast = parser.parse_namespace_object()
                parser.assert_end()
            except DefinitionError as e:
                self.warn(e.description)
                name = _make_phony_error_name()
                ast = ASTNamespace(name, None)
            symbol = rootSymbol.add_name(ast.nestedName, ast.templatePrefix)
            stack = [symbol]
        env.ref_context['cpp:parentSymbol'] = symbol
        env.temp_data['cpp:namespaceStack'] = stack
        return []


class CPPNamespacePushObject(Directive):
    has_content = False
    required_arguments = 1
    optional_arguments = 0
    final_argument_whitespace = True
    option_spec = {}

    def warn(self, msg):
        self.state_machine.reporter.warning(msg, line=self.lineno)

    def run(self):
        env = self.state.document.settings.env
        if self.arguments[0].strip() in ('NULL', '0', 'nullptr'):
            return
        parser = DefinitionParser(self.arguments[0], self)
        try:
            ast = parser.parse_namespace_object()
            parser.assert_end()
        except DefinitionError as e:
            self.warn(e.description)
            name = _make_phony_error_name()
            ast = ASTNamespace(name, None)
        oldParent = env.ref_context.get('cpp:parentSymbol', None)
        if not oldParent:
            oldParent = env.domaindata['cpp']['rootSymbol']
        symbol = oldParent.add_name(ast.nestedName, ast.templatePrefix)
        stack = env.temp_data.get('cpp:namespaceStack', [])
        stack.append(symbol)
        env.ref_context['cpp:parentSymbol'] = symbol
        env.temp_data['cpp:namespaceStack'] = stack
        return []


class CPPNamespacePopObject(Directive):
    has_content = False
    required_arguments = 0
    optional_arguments = 0
    final_argument_whitespace = True
    option_spec = {}

    def warn(self, msg):
        self.state_machine.reporter.warning(msg, line=self.lineno)

    def run(self):
        env = self.state.document.settings.env
        stack = env.temp_data.get('cpp:namespaceStack', None)
        if not stack or len(stack) == 0:
            self.warn("C++ namespace pop on empty stack. Defaulting to gobal scope.")
            stack = []
        else:
            stack.pop()
        if len(stack) > 0:
            symbol = stack[-1]
        else:
            symbol = env.domaindata['cpp']['rootSymbol']
        env.ref_context['cpp:parentSymbol'] = symbol
        env.temp_data['cpp:namespaceStack'] = stack
        return []


class CPPXRefRole(XRefRole):
    def process_link(self, env, refnode, has_explicit_title, title, target):
        parent = env.ref_context.get('cpp:parentSymbol', None)
        if parent:
<<<<<<< HEAD
            refnode['cpp:parentKey'] = parent.get_lookup_key()
        # TODO: should this really be here?
=======
            refnode['cpp:parent'] = parent[:]
        if refnode['reftype'] == 'any':
            # Remove parentheses from the target (not from title)
            title, target = self._fix_parens(env, True, title, target)
>>>>>>> 09b93174
        if not has_explicit_title:
            target = target.lstrip('~')  # only has a meaning for the title
            # if the first character is a tilde, don't display the module/class
            # parts of the contents
            if title[:1] == '~':
                title = title[1:]
                dcolon = title.rfind('::')
                if dcolon != -1:
                    title = title[dcolon + 2:]
        return title, target


class CPPDomain(Domain):
    """C++ language domain."""
    name = 'cpp'
    label = 'C++'
    object_types = {
        'class': ObjType(l_('class'), 'class'),
        'function': ObjType(l_('function'), 'func'),
        'member': ObjType(l_('member'), 'member'),
        'type': ObjType(l_('type'), 'type'),
        'enum': ObjType(l_('enum'), 'enum'),
        'enumerator': ObjType(l_('enumerator'), 'enumerator')
    }

    directives = {
        'class': CPPClassObject,
        'function': CPPFunctionObject,
        'member': CPPMemberObject,
        'var': CPPMemberObject,
        'type': CPPTypeObject,
        'enum': CPPEnumObject,
        'enum-struct': CPPEnumObject,
        'enum-class': CPPEnumObject,
        'enumerator': CPPEnumeratorObject,
        'namespace': CPPNamespaceObject,
        'namespace-push': CPPNamespacePushObject,
        'namespace-pop': CPPNamespacePopObject
    }
    roles = {
        'any': CPPXRefRole(),
        'class': CPPXRefRole(),
        'func': CPPXRefRole(fix_parens=True),
        'member': CPPXRefRole(),
        'var': CPPXRefRole(),
        'type': CPPXRefRole(),
        'enum': CPPXRefRole(),
        'enumerator': CPPXRefRole()
    }
    initial_data = {
        'rootSymbol': Symbol(None, None, None, None, None, None),
        'names': {}  # full name for indexing -> docname
    }

    def clear_doc(self, docname):
        rootSymbol = self.data['rootSymbol']
        rootSymbol.clear_doc(docname)
        for name, nDocname in list(self.data['names'].items()):
            if nDocname == docname:
                del self.data['names'][name]

    def process_doc(self, env, docname, document):
        # just for debugging
        # print(docname)
        # print(self.data['rootSymbol'].dump(0))
        pass

    def merge_domaindata(self, docnames, otherdata):
        self.data['rootSymbol'].merge_with(otherdata['rootSymbol'],
                                           docnames, self.env)
        ourNames = self.data['names']
        for name, docname in otherdata['names'].items():
            if docname in docnames:
                if name in ourNames:
                    msg = "Duplicate declaration, also defined in '%s'.\n"
                    msg += "Name of declaration is '%s'."
                    msg = msg % (ourNames[name], name)
                    self.env.warn(docname, msg)
                else:
                    ourNames[name] = docname

    def _resolve_xref_inner(self, env, fromdocname, builder,
<<<<<<< HEAD
                            target, node, contnode, emitWarnings=True):
        class Warner(object):
            def warn(self, msg):
                if emitWarnings:
                    env.warn_node(msg, node)
        warner = Warner()
        parser = DefinitionParser(target, warner)
=======
                            target, node, contnode, warn=True):
        def _create_refnode(nameAst):
            name = text_type(nameAst).lstrip(':')
            if name not in self.data['objects']:
                # try dropping the last template
                name = nameAst.get_name_no_last_template()
                if name not in self.data['objects']:
                    return None, None
            docname, ast = self.data['objects'][name]
            if node['reftype'] == 'any' and ast.objectType == 'function':
                title = contnode.pop(0).astext()
                if title.endswith('()'):
                    # remove parentheses
                    title = title[:-2]
                if env.config.add_function_parentheses:
                    # add them back to all occurrences if configured
                    title += '()'
                contnode.insert(0, nodes.Text(title))
            return make_refnode(builder, fromdocname, docname, ast.newestId,
                                contnode, name), ast.objectType

        parser = DefinitionParser(target)
>>>>>>> 09b93174
        try:
            ast = parser.parse_xref_object()
            parser.skip_ws()
            parser.assert_end()
        except DefinitionError as e:
            warner.warn('Unparseable C++ cross-reference: %r\n%s'
                        % (target, str(e.description)))
            return None, None
        parentKey = node.get("cpp:parentKey", None)
        rootSymbol = self.data['rootSymbol']
        if parentKey:
            parentSymbol = rootSymbol.direct_lookup(parentKey)
            if not parentSymbol:
                print("Target: ", target)
                print("ParentKey: ", parentKey)
            assert parentSymbol  # should be there
        else:
            parentSymbol = rootSymbol

        name = ast.nestedName
        if ast.templatePrefix:
            templateDecls = ast.templatePrefix.templates
        else:
            templateDecls = []
        s = parentSymbol.find_name(name, templateDecls,
                                   templateShorthand=True,
                                   matchSelf=True)
        if s is None or s.declaration is None:
            return None, None
        declaration = s.declaration
        fullNestedName = s.get_full_nested_name()
        name = text_type(fullNestedName).lstrip(':')
        docname = s.docname
        assert docname
        return make_refnode(builder, fromdocname, docname,
                            declaration.get_newest_id(), contnode, name
                            ), declaration.objectType

    def resolve_xref(self, env, fromdocname, builder,
                     typ, target, node, contnode):
        return self._resolve_xref_inner(env, fromdocname, builder, target,
                                        node, contnode)[0]

    def resolve_any_xref(self, env, fromdocname, builder, target,
                         node, contnode):
        node, objtype = self._resolve_xref_inner(env, fromdocname, builder,
                                                 target, node, contnode,
                                                 emitWarnings=False)
        if node:
            return [('cpp:' + self.role_for_objtype(objtype), node)]
        return []

    def get_objects(self):
        rootSymbol = self.data['rootSymbol']
        for symbol in rootSymbol.get_all_symbols():
            if symbol.declaration is None:
                continue
            assert symbol.docname
            name = text_type(symbol.get_full_nested_name()).lstrip(':')
            objectType = symbol.declaration.objectType
            docname = symbol.docname
            newestId = symbol.declaration.get_newest_id()
            yield (name, name, objectType, docname, newestId, 1)<|MERGE_RESOLUTION|>--- conflicted
+++ resolved
@@ -3923,15 +3923,11 @@
     def process_link(self, env, refnode, has_explicit_title, title, target):
         parent = env.ref_context.get('cpp:parentSymbol', None)
         if parent:
-<<<<<<< HEAD
             refnode['cpp:parentKey'] = parent.get_lookup_key()
-        # TODO: should this really be here?
-=======
-            refnode['cpp:parent'] = parent[:]
         if refnode['reftype'] == 'any':
             # Remove parentheses from the target (not from title)
             title, target = self._fix_parens(env, True, title, target)
->>>>>>> 09b93174
+        # TODO: should this really be here?
         if not has_explicit_title:
             target = target.lstrip('~')  # only has a meaning for the title
             # if the first character is a tilde, don't display the module/class
@@ -4014,7 +4010,6 @@
                     ourNames[name] = docname
 
     def _resolve_xref_inner(self, env, fromdocname, builder,
-<<<<<<< HEAD
                             target, node, contnode, emitWarnings=True):
         class Warner(object):
             def warn(self, msg):
@@ -4022,30 +4017,6 @@
                     env.warn_node(msg, node)
         warner = Warner()
         parser = DefinitionParser(target, warner)
-=======
-                            target, node, contnode, warn=True):
-        def _create_refnode(nameAst):
-            name = text_type(nameAst).lstrip(':')
-            if name not in self.data['objects']:
-                # try dropping the last template
-                name = nameAst.get_name_no_last_template()
-                if name not in self.data['objects']:
-                    return None, None
-            docname, ast = self.data['objects'][name]
-            if node['reftype'] == 'any' and ast.objectType == 'function':
-                title = contnode.pop(0).astext()
-                if title.endswith('()'):
-                    # remove parentheses
-                    title = title[:-2]
-                if env.config.add_function_parentheses:
-                    # add them back to all occurrences if configured
-                    title += '()'
-                contnode.insert(0, nodes.Text(title))
-            return make_refnode(builder, fromdocname, docname, ast.newestId,
-                                contnode, name), ast.objectType
-
-        parser = DefinitionParser(target)
->>>>>>> 09b93174
         try:
             ast = parser.parse_xref_object()
             parser.skip_ws()
@@ -4080,6 +4051,14 @@
         name = text_type(fullNestedName).lstrip(':')
         docname = s.docname
         assert docname
+        if declaration.objectType == 'function':
+            title = name
+            if title.endswith('()'):
+                title = title[:-2]  # remove parentheses
+            if env.config.add_function_parentheses:
+                title += '()'
+            contnode.pop(0)
+            contnode.insert(0, nodes.Text(title))
         return make_refnode(builder, fromdocname, docname,
                             declaration.get_newest_id(), contnode, name
                             ), declaration.objectType
