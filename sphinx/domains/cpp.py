"""
    sphinx.domains.cpp
    ~~~~~~~~~~~~~~~~~~

    The C++ language domain.

    :copyright: Copyright 2007-2019 by the Sphinx team, see AUTHORS.
    :license: BSD, see LICENSE for details.
"""

import re
import warnings
from copy import deepcopy

from docutils import nodes, utils
from docutils.parsers.rst import directives

from sphinx import addnodes
from sphinx.deprecation import RemovedInSphinx40Warning
from sphinx.directives import ObjectDescription
from sphinx.domains import Domain, ObjType
from sphinx.environment import NoUri
from sphinx.locale import _, __
from sphinx.roles import XRefRole
from sphinx.transforms import SphinxTransform
from sphinx.transforms.post_transforms import ReferencesResolver
from sphinx.util import logging
from sphinx.util.docfields import Field, GroupedField
from sphinx.util.docutils import SphinxDirective
from sphinx.util.nodes import make_refnode


if False:
    # For type annotation
    from typing import Any, Callable, Dict, Iterator, List, Match, Pattern, Tuple, Union  # NOQA
    from sphinx.application import Sphinx  # NOQA
    from sphinx.builders import Builder  # NOQA
    from sphinx.config import Config  # NOQA
    from sphinx.environment import BuildEnvironment  # NOQA

logger = logging.getLogger(__name__)

"""
    Important note on ids
    ----------------------------------------------------------------------------

    Multiple id generation schemes are used due to backwards compatibility.
    - v1: 1.2.3 <= version < 1.3
          The style used before the rewrite.
          It is not the actual old code, but a replication of the behaviour.
    - v2: 1.3 <= version < now
          Standardised mangling scheme from
          https://itanium-cxx-abi.github.io/cxx-abi/abi.html#mangling
          though not completely implemented.
    All versions are generated and attached to elements. The newest is used for
    the index. All of the versions should work as permalinks.


    Signature Nodes and Tagnames
    ----------------------------------------------------------------------------

    Each signature is in a desc_signature node, where all children are
    desc_signature_line nodes. Each of these lines will have the attribute
    'sphinx_cpp_tagname' set to one of the following (prioritized):
    - 'declarator', if the line contains the name of the declared object.
    - 'templateParams', if the line starts a template parameter list,
    - 'templateParams', if the line has template parameters
      Note: such lines might get a new tag in the future.
    - 'templateIntroduction, if the line is on the form 'conceptName{...}'
    No other desc_signature nodes should exist (so far).


    Grammar
    ----------------------------------------------------------------------------

    See https://www.nongnu.org/hcb/ for the grammar,
    and https://github.com/cplusplus/draft/blob/master/source/grammar.tex,
    and https://github.com/cplusplus/concepts-ts
    for the newest grammar.

    common grammar things:
        template-declaration ->
            "template" "<" template-parameter-list ">" declaration
        template-parameter-list ->
              template-parameter
            | template-parameter-list "," template-parameter
        template-parameter ->
              type-parameter
            | parameter-declaration # i.e., same as a function argument

        type-parameter ->
              "class"    "..."[opt] identifier[opt]
            | "class"               identifier[opt] "=" type-id
            | "typename" "..."[opt] identifier[opt]
            | "typename"            identifier[opt] "=" type-id
            | "template" "<" template-parameter-list ">"
                "class"  "..."[opt] identifier[opt]
            | "template" "<" template-parameter-list ">"
                "class"             identifier[opt] "=" id-expression
            # also, from C++17 we can have "typename" in template templates
        templateDeclPrefix ->
            "template" "<" template-parameter-list ">"

        simple-declaration ->
            attribute-specifier-seq[opt] decl-specifier-seq[opt]
                init-declarator-list[opt] ;
        # Drop the semi-colon. For now: drop the attributes (TODO).
        # Use at most 1 init-declarator.
        -> decl-specifier-seq init-declarator
        -> decl-specifier-seq declarator initializer

        decl-specifier ->
              storage-class-specifier ->
                 (  "static" (only for member_object and function_object)
                  | "extern" (only for member_object and function_object)
                  | "register"
                 )
                 thread_local[opt] (only for member_object)
                                   (it can also appear before the others)

            | type-specifier -> trailing-type-specifier
            | function-specifier -> "inline" | "virtual" | "explicit" (only
              for function_object)
            | "friend" (only for function_object)
            | "constexpr" (only for member_object and function_object)
        trailing-type-specifier ->
              simple-type-specifier
            | elaborated-type-specifier
            | typename-specifier
            | cv-qualifier -> "const" | "volatile"
        stricter grammar for decl-specifier-seq (with everything, each object
        uses a subset):
            visibility storage-class-specifier function-specifier "friend"
            "constexpr" "volatile" "const" trailing-type-specifier
            # where trailing-type-specifier can no be cv-qualifier
        # Inside e.g., template paramters a strict subset is used
        # (see type-specifier-seq)
        trailing-type-specifier ->
              simple-type-specifier ->
                ::[opt] nested-name-specifier[opt] type-name
              | ::[opt] nested-name-specifier "template" simple-template-id
              | "char" | "bool" | ect.
              | decltype-specifier
            | elaborated-type-specifier ->
                class-key attribute-specifier-seq[opt] ::[opt]
                nested-name-specifier[opt] identifier
              | class-key ::[opt] nested-name-specifier[opt] template[opt]
                simple-template-id
              | "enum" ::[opt] nested-name-specifier[opt] identifier
            | typename-specifier ->
                "typename" ::[opt] nested-name-specifier identifier
              | "typename" ::[opt] nested-name-specifier template[opt]
                simple-template-id
        class-key -> "class" | "struct" | "union"
        type-name ->* identifier | simple-template-id
        # ignoring attributes and decltype, and then some left-factoring
        trailing-type-specifier ->
            rest-of-trailing
            ("class" | "struct" | "union" | "typename") rest-of-trailing
            build-in -> "char" | "bool" | ect.
            decltype-specifier
        rest-of-trailing -> (with some simplification)
            "::"[opt] list-of-elements-separated-by-::
        element ->
            "template"[opt] identifier ("<" template-argument-list ">")[opt]
        template-argument-list ->
              template-argument "..."[opt]
            | template-argument-list "," template-argument "..."[opt]
        template-argument ->
              constant-expression
            | type-specifier-seq abstract-declarator
            | id-expression


        declarator ->
              ptr-declarator
            | noptr-declarator parameters-and-qualifiers trailing-return-type
              (TODO: for now we don't support trailing-eturn-type)
        ptr-declarator ->
              noptr-declarator
            | ptr-operator ptr-declarator
        noptr-declarator ->
              declarator-id attribute-specifier-seq[opt] ->
                    "..."[opt] id-expression
                  | rest-of-trailing
            | noptr-declarator parameters-and-qualifiers
            | noptr-declarator "[" constant-expression[opt] "]"
              attribute-specifier-seq[opt]
            | "(" ptr-declarator ")"
        ptr-operator ->
              "*"  attribute-specifier-seq[opt] cv-qualifier-seq[opt]
            | "&   attribute-specifier-seq[opt]
            | "&&" attribute-specifier-seq[opt]
            | "::"[opt] nested-name-specifier "*" attribute-specifier-seq[opt]
                cv-qualifier-seq[opt]
        # function_object must use a parameters-and-qualifiers, the others may
        # use it (e.g., function poitners)
        parameters-and-qualifiers ->
            "(" parameter-clause ")" attribute-specifier-seq[opt]
            cv-qualifier-seq[opt] ref-qualifier[opt]
            exception-specification[opt]
        ref-qualifier -> "&" | "&&"
        exception-specification ->
            "noexcept" ("(" constant-expression ")")[opt]
            "throw" ("(" type-id-list ")")[opt]
        # TODO: we don't implement attributes
        # member functions can have initializers, but we fold them into here
        memberFunctionInit -> "=" "0"
        # (note: only "0" is allowed as the value, according to the standard,
        # right?)

        enum-head ->
            enum-key attribute-specifier-seq[opt] nested-name-specifier[opt]
                identifier enum-base[opt]
        enum-key -> "enum" | "enum struct" | "enum class"
        enum-base ->
            ":" type
        enumerator-definition ->
              identifier
            | identifier "=" constant-expression

    We additionally add the possibility for specifying the visibility as the
    first thing.

    concept_object:
        goal:
            just a declaration of the name (for now)

        grammar: only a single template parameter list, and the nested name
            may not have any template argument lists

            "template" "<" template-parameter-list ">"
            nested-name-specifier

    type_object:
        goal:
            either a single type (e.g., "MyClass:Something_T" or a typedef-like
            thing (e.g. "Something Something_T" or "int I_arr[]"
        grammar, single type: based on a type in a function parameter, but
        without a name:
               parameter-declaration
            -> attribute-specifier-seq[opt] decl-specifier-seq
               abstract-declarator[opt]
            # Drop the attributes
            -> decl-specifier-seq abstract-declarator[opt]
        grammar, typedef-like: no initilizer
            decl-specifier-seq declarator
        Can start with a templateDeclPrefix.

    member_object:
        goal: as a type_object which must have a declarator, and optionally
        with a initializer
        grammar:
            decl-specifier-seq declarator initializer
        Can start with a templateDeclPrefix.

    function_object:
        goal: a function declaration, TODO: what about templates? for now: skip
        grammar: no initializer
           decl-specifier-seq declarator
        Can start with a templateDeclPrefix.

    class_object:
        goal: a class declaration, but with specification of a base class
        grammar:
              nested-name "final"[opt] (":" base-specifier-list)[opt]
            base-specifier-list ->
              base-specifier "..."[opt]
            | base-specifier-list, base-specifier "..."[opt]
            base-specifier ->
              base-type-specifier
            | "virtual" access-spe"cifier[opt]    base-type-specifier
            | access-specifier[opt] "virtual"[opt] base-type-specifier
        Can start with a templateDeclPrefix.

    enum_object:
        goal: an unscoped enum or a scoped enum, optionally with the underlying
              type specified
        grammar:
            ("class" | "struct")[opt] visibility[opt] nested-name (":" type)[opt]
    enumerator_object:
        goal: an element in a scoped or unscoped enum. The name should be
              injected according to the scopedness.
        grammar:
            nested-name ("=" constant-expression)

    namespace_object:
        goal: a directive to put all following declarations in a specific scope
        grammar:
            nested-name
"""

_integer_literal_re = re.compile(r'[1-9][0-9]*')
_octal_literal_re = re.compile(r'0[0-7]*')
_hex_literal_re = re.compile(r'0[xX][0-7a-fA-F][0-7a-fA-F]*')
_binary_literal_re = re.compile(r'0[bB][01][01]*')
_integer_suffix_re = re.compile(r'')
_float_literal_re = re.compile(r'''(?x)
    [+-]?(
    # decimal
      ([0-9]+[eE][+-]?[0-9]+)
    | ([0-9]*\.[0-9]+([eE][+-]?[0-9]+)?)
    | ([0-9]+\.([eE][+-]?[0-9]+)?)
    # hex
    | (0[xX][0-9a-fA-F]+[pP][+-]?[0-9a-fA-F]+)
    | (0[xX][0-9a-fA-F]*\.[0-9a-fA-F]+([pP][+-]?[0-9a-fA-F]+)?)
    | (0[xX][0-9a-fA-F]+\.([pP][+-]?[0-9a-fA-F]+)?)
    )
''')
_char_literal_re = re.compile(r'''(?x)
    ((?:u8)|u|U|L)?
    '(
      (?:[^\\'])
    | (\\(
        (?:['"?\\abfnrtv])
      | (?:[0-7]{1,3})
      | (?:x[0-9a-fA-F]{2})
      | (?:u[0-9a-fA-F]{4})
      | (?:U[0-9a-fA-F]{8})
      ))
    )'
''')

_anon_identifier_re = re.compile(r'(@[a-zA-Z0-9_])[a-zA-Z0-9_]*\b')
_identifier_re = re.compile(r'''(?x)
    (   # This 'extends' _anon_identifier_re with the ordinary identifiers,
        # make sure they are in sync.
        (~?\b[a-zA-Z_])  # ordinary identifiers
    |   (@[a-zA-Z0-9_])  # our extension for names of anonymous entities
    )
    [a-zA-Z0-9_]*\b
''')
_whitespace_re = re.compile(r'(?u)\s+')
_string_re = re.compile(r"[LuU8]?('([^'\\]*(?:\\.[^'\\]*)*)'"
                        r'|"([^"\\]*(?:\\.[^"\\]*)*)")', re.S)
_visibility_re = re.compile(r'\b(public|private|protected)\b')
_operator_re = re.compile(r'''(?x)
        \[\s*\]
    |   \(\s*\)
    |   \+\+ | --
    |   ->\*? | \,
    |   (<<|>>)=? | && | \|\|
    |   [!<>=/*%+|&^~-]=?
''')
_fold_operator_re = re.compile(r'''(?x)
        ->\*    |    \.\*    |    \,
    |   (<<|>>)=?    |    &&    |    \|\|
    |   !=
    |   [<>=/*%+|&^~-]=?
''')
# see https://en.cppreference.com/w/cpp/keyword
_keywords = [
    'alignas', 'alignof', 'and', 'and_eq', 'asm', 'auto', 'bitand', 'bitor',
    'bool', 'break', 'case', 'catch', 'char', 'char16_t', 'char32_t', 'class',
    'compl', 'concept', 'const', 'constexpr', 'const_cast', 'continue',
    'decltype', 'default', 'delete', 'do', 'double', 'dynamic_cast', 'else',
    'enum', 'explicit', 'export', 'extern', 'false', 'float', 'for', 'friend',
    'goto', 'if', 'inline', 'int', 'long', 'mutable', 'namespace', 'new',
    'noexcept', 'not', 'not_eq', 'nullptr', 'operator', 'or', 'or_eq',
    'private', 'protected', 'public', 'register', 'reinterpret_cast',
    'requires', 'return', 'short', 'signed', 'sizeof', 'static',
    'static_assert', 'static_cast', 'struct', 'switch', 'template', 'this',
    'thread_local', 'throw', 'true', 'try', 'typedef', 'typeid', 'typename',
    'union', 'unsigned', 'using', 'virtual', 'void', 'volatile', 'wchar_t',
    'while', 'xor', 'xor_eq'
]

_max_id = 4
_id_prefix = [None, '', '_CPPv2', '_CPPv3', '_CPPv4']

# ------------------------------------------------------------------------------
# Id v1 constants
# ------------------------------------------------------------------------------

_id_fundamental_v1 = {
    'char': 'c',
    'signed char': 'c',
    'unsigned char': 'C',
    'int': 'i',
    'signed int': 'i',
    'unsigned int': 'U',
    'long': 'l',
    'signed long': 'l',
    'unsigned long': 'L',
    'bool': 'b'
}
_id_shorthands_v1 = {
    'std::string': 'ss',
    'std::ostream': 'os',
    'std::istream': 'is',
    'std::iostream': 'ios',
    'std::vector': 'v',
    'std::map': 'm'
}
_id_operator_v1 = {
    'new': 'new-operator',
    'new[]': 'new-array-operator',
    'delete': 'delete-operator',
    'delete[]': 'delete-array-operator',
    # the arguments will make the difference between unary and binary
    # '+(unary)' : 'ps',
    # '-(unary)' : 'ng',
    # '&(unary)' : 'ad',
    # '*(unary)' : 'de',
    '~': 'inv-operator',
    '+': 'add-operator',
    '-': 'sub-operator',
    '*': 'mul-operator',
    '/': 'div-operator',
    '%': 'mod-operator',
    '&': 'and-operator',
    '|': 'or-operator',
    '^': 'xor-operator',
    '=': 'assign-operator',
    '+=': 'add-assign-operator',
    '-=': 'sub-assign-operator',
    '*=': 'mul-assign-operator',
    '/=': 'div-assign-operator',
    '%=': 'mod-assign-operator',
    '&=': 'and-assign-operator',
    '|=': 'or-assign-operator',
    '^=': 'xor-assign-operator',
    '<<': 'lshift-operator',
    '>>': 'rshift-operator',
    '<<=': 'lshift-assign-operator',
    '>>=': 'rshift-assign-operator',
    '==': 'eq-operator',
    '!=': 'neq-operator',
    '<': 'lt-operator',
    '>': 'gt-operator',
    '<=': 'lte-operator',
    '>=': 'gte-operator',
    '!': 'not-operator',
    '&&': 'sand-operator',
    '||': 'sor-operator',
    '++': 'inc-operator',
    '--': 'dec-operator',
    ',': 'comma-operator',
    '->*': 'pointer-by-pointer-operator',
    '->': 'pointer-operator',
    '()': 'call-operator',
    '[]': 'subscript-operator'
}

# ------------------------------------------------------------------------------
# Id v > 1 constants
# ------------------------------------------------------------------------------

_id_fundamental_v2 = {
    # not all of these are actually parsed as fundamental types, TODO: do that
    'void': 'v',
    'bool': 'b',
    'char': 'c',
    'signed char': 'a',
    'unsigned char': 'h',
    'wchar_t': 'w',
    'char32_t': 'Di',
    'char16_t': 'Ds',
    'short': 's',
    'short int': 's',
    'signed short': 's',
    'signed short int': 's',
    'unsigned short': 't',
    'unsigned short int': 't',
    'int': 'i',
    'signed': 'i',
    'signed int': 'i',
    'unsigned': 'j',
    'unsigned int': 'j',
    'long': 'l',
    'long int': 'l',
    'signed long': 'l',
    'signed long int': 'l',
    'unsigned long': 'm',
    'unsigned long int': 'm',
    'long long': 'x',
    'long long int': 'x',
    'signed long long': 'x',
    'signed long long int': 'x',
    'unsigned long long': 'y',
    'unsigned long long int': 'y',
    'float': 'f',
    'double': 'd',
    'long double': 'e',
    'auto': 'Da',
    'decltype(auto)': 'Dc',
    'std::nullptr_t': 'Dn'
}
_id_operator_v2 = {
    'new': 'nw',
    'new[]': 'na',
    'delete': 'dl',
    'delete[]': 'da',
    # the arguments will make the difference between unary and binary
    # in operator definitions
    # '+(unary)' : 'ps',
    # '-(unary)' : 'ng',
    # '&(unary)' : 'ad',
    # '*(unary)' : 'de',
    '~': 'co',
    '+': 'pl',
    '-': 'mi',
    '*': 'ml',
    '/': 'dv',
    '%': 'rm',
    '&': 'an',
    '|': 'or',
    '^': 'eo',
    '=': 'aS',
    '+=': 'pL',
    '-=': 'mI',
    '*=': 'mL',
    '/=': 'dV',
    '%=': 'rM',
    '&=': 'aN',
    '|=': 'oR',
    '^=': 'eO',
    '<<': 'ls',
    '>>': 'rs',
    '<<=': 'lS',
    '>>=': 'rS',
    '==': 'eq',
    '!=': 'ne',
    '<': 'lt',
    '>': 'gt',
    '<=': 'le',
    '>=': 'ge',
    '!': 'nt',
    '&&': 'aa',
    '||': 'oo',
    '++': 'pp',
    '--': 'mm',
    ',': 'cm',
    '->*': 'pm',
    '->': 'pt',
    '()': 'cl',
    '[]': 'ix',
    '.*': 'ds'  # this one is not overloadable, but we need it for expressions
}
_id_operator_unary_v2 = {
    '++': 'pp_',
    '--': 'mm_',
    '*': 'de',
    '&': 'ad',
    '+': 'ps',
    '-': 'ng',
    '!': 'nt',
    '~': 'co'
}
_id_char_from_prefix = {
    None: 'c', 'u8': 'c',
    'u': 'Ds', 'U': 'Di', 'L': 'w'
}  # type: Dict[Any, str]
# these are ordered by preceedence
_expression_bin_ops = [
    ['||'],
    ['&&'],
    ['|'],
    ['^'],
    ['&'],
    ['==', '!='],
    ['<=', '>=', '<', '>'],
    ['<<', '>>'],
    ['+', '-'],
    ['*', '/', '%'],
    ['.*', '->*']
]
_expression_unary_ops = ["++", "--", "*", "&", "+", "-", "!", "~"]
_expression_assignment_ops = ["=", "*=", "/=", "%=", "+=", "-=",
                              ">>=", "<<=", "&=", "^=", "|="]
_id_explicit_cast = {
    'dynamic_cast': 'dc',
    'static_cast': 'sc',
    'const_cast': 'cc',
    'reinterpret_cast': 'rc'
}


class NoOldIdError(Exception):
    # Used to avoid implementing unneeded id generation for old id schmes.
    @property
    def description(self):
        # type: () -> str
        warnings.warn('%s.description is deprecated. '
                      'Coerce the instance to a string instead.' % self.__class__.__name__,
                      RemovedInSphinx40Warning, stacklevel=2)
        return str(self)


class DefinitionError(Exception):
    @property
    def description(self):
        # type: () -> str
        warnings.warn('%s.description is deprecated. '
                      'Coerce the instance to a string instead.' % self.__class__.__name__,
                      RemovedInSphinx40Warning, stacklevel=2)
        return str(self)


class _DuplicateSymbolError(Exception):
    def __init__(self, symbol, declaration):
        # type: (Symbol, Any) -> None
        assert symbol
        assert declaration
        self.symbol = symbol
        self.declaration = declaration

    def __str__(self):
        # type: () -> str
        return "Internal C++ duplicate symbol error:\n%s" % self.symbol.dump(0)


class ASTBase:
    def __eq__(self, other):
        # type: (Any) -> bool
        if type(self) is not type(other):
            return False
        try:
            for key, value in self.__dict__.items():
                if value != getattr(other, key):
                    return False
        except AttributeError:
            return False
        return True

    __hash__ = None  # type: Callable[[], int]

    def clone(self):
        # type: () -> ASTBase
        """Clone a definition expression node."""
        return deepcopy(self)

    def _stringify(self, transform):
        # type: (Callable[[Any], str]) -> str
        raise NotImplementedError(repr(self))

    def __str__(self):
        # type: () -> str
        return self._stringify(lambda ast: str(ast))

    def get_display_string(self):
        # type: () -> str
        return self._stringify(lambda ast: ast.get_display_string())

    def __repr__(self):
        # type: () -> str
        return '<%s>' % self.__class__.__name__


def _verify_description_mode(mode):
    # type: (str) -> None
    if mode not in ('lastIsName', 'noneIsName', 'markType', 'markName', 'param'):
        raise Exception("Description mode '%s' is invalid." % mode)


################################################################################
# Attributes
################################################################################

class ASTCPPAttribute(ASTBase):
    def __init__(self, arg):
        # type: (str) -> None
        self.arg = arg

    def _stringify(self, transform):
        return "[[" + self.arg + "]]"

    def describe_signature(self, signode):
        # type: (addnodes.desc_signature) -> None
        txt = str(self)
        signode.append(nodes.Text(txt, txt))


class ASTGnuAttribute(ASTBase):
    def __init__(self, name, args):
        # type: (str, Any) -> None
        self.name = name
        self.args = args

    def _stringify(self, transform):
        # type: (Callable[[Any], str]) -> str
        res = [self.name]
        if self.args:
            res.append('(')
            res.append(transform(self.args))
            res.append(')')
        return ''.join(res)


class ASTGnuAttributeList(ASTBase):
    def __init__(self, attrs):
        # type: (List[Any]) -> None
        self.attrs = attrs

    def _stringify(self, transform):
        # type: (Callable[[Any], str]) -> str
        res = ['__attribute__((']
        first = True
        for attr in self.attrs:
            if not first:
                res.append(', ')
            first = False
            res.append(transform(attr))
        res.append('))')
        return ''.join(res)

    def describe_signature(self, signode):
        # type: (addnodes.desc_signature) -> None
        txt = str(self)
        signode.append(nodes.Text(txt, txt))


class ASTIdAttribute(ASTBase):
    """For simple attributes defined by the user."""

    def __init__(self, id):
        # type: (str) -> None
        self.id = id

    def _stringify(self, transform):
        # type: (Callable[[Any], str]) -> str
        return self.id

    def describe_signature(self, signode):
        # type: (addnodes.desc_signature) -> None
        signode.append(nodes.Text(self.id, self.id))


class ASTParenAttribute(ASTBase):
    """For paren attributes defined by the user."""

    def __init__(self, id, arg):
        # type: (str, str) -> None
        self.id = id
        self.arg = arg

    def _stringify(self, transform):
        # type: (Callable[[Any], str]) -> str
        return self.id + '(' + self.arg + ')'

    def describe_signature(self, signode):
        # type: (addnodes.desc_signature) -> None
        txt = str(self)
        signode.append(nodes.Text(txt, txt))


################################################################################
# Expressions and Literals
################################################################################

class ASTPointerLiteral(ASTBase):
    def _stringify(self, transform):
        # type: (Callable[[Any], str]) -> str
        return 'nullptr'

    def get_id(self, version):
        # type: (int) -> str
        return 'LDnE'

    def describe_signature(self, signode, mode, env, symbol):
        signode.append(nodes.Text('nullptr'))


class ASTBooleanLiteral(ASTBase):
    def __init__(self, value):
        self.value = value

    def _stringify(self, transform):
        # type: (Callable[[Any], str]) -> str
        if self.value:
            return 'true'
        else:
            return 'false'

    def get_id(self, version):
        # type: (int) -> str
        if self.value:
            return 'L1E'
        else:
            return 'L0E'

    def describe_signature(self, signode, mode, env, symbol):
        signode.append(nodes.Text(str(self)))


class ASTNumberLiteral(ASTBase):
    def __init__(self, data):
        # type: (str) -> None
        self.data = data

    def _stringify(self, transform):
        # type: (Callable[[Any], str]) -> str
        return self.data

    def get_id(self, version):
        # type: (int) -> str
        return "L%sE" % self.data

    def describe_signature(self, signode, mode, env, symbol):
        txt = str(self)
        signode.append(nodes.Text(txt, txt))


class UnsupportedMultiCharacterCharLiteral(Exception):
    @property
    def decoded(self):
        # type: () -> str
        warnings.warn('%s.decoded is deprecated. '
                      'Coerce the instance to a string instead.' % self.__class__.__name__,
                      RemovedInSphinx40Warning, stacklevel=2)
        return str(self)


class ASTCharLiteral(ASTBase):
    def __init__(self, prefix, data):
        # type: (str, str) -> None
        self.prefix = prefix  # may be None when no prefix
        self.data = data
        assert prefix in _id_char_from_prefix
        self.type = _id_char_from_prefix[prefix]
        decoded = data.encode().decode('unicode-escape')
        if len(decoded) == 1:
            self.value = ord(decoded)
        else:
            raise UnsupportedMultiCharacterCharLiteral(decoded)

    def _stringify(self, transform):
        # type: (Callable[[Any], str]) -> str
        if self.prefix is None:
            return "'" + self.data + "'"
        else:
            return self.prefix + "'" + self.data + "'"

    def get_id(self, version):
        # type: (int) -> str
        return self.type + str(self.value)

    def describe_signature(self, signode, mode, env, symbol):
        txt = str(self)
        signode.append(nodes.Text(txt, txt))


class ASTStringLiteral(ASTBase):
    def __init__(self, data):
        # type: (str) -> None
        self.data = data

    def _stringify(self, transform):
        # type: (Callable[[Any], str]) -> str
        return self.data

    def get_id(self, version):
        # type: (int) -> str
        # note: the length is not really correct with escaping
        return "LA%d_KcE" % (len(self.data) - 2)

    def describe_signature(self, signode, mode, env, symbol):
        txt = str(self)
        signode.append(nodes.Text(txt, txt))


class ASTThisLiteral(ASTBase):
    def _stringify(self, transform):
        # type: (Callable[[Any], str]) -> str
        return "this"

    def get_id(self, version):
        # type: (int) -> str
        return "fpT"

    def describe_signature(self, signode, mode, env, symbol):
        signode.append(nodes.Text("this"))


class ASTParenExpr(ASTBase):
    def __init__(self, expr):
        self.expr = expr

    def _stringify(self, transform):
        # type: (Callable[[Any], str]) -> str
        return '(' + transform(self.expr) + ')'

    def get_id(self, version):
        # type: (int) -> str
        return self.expr.get_id(version)

    def describe_signature(self, signode, mode, env, symbol):
        signode.append(nodes.Text('(', '('))
        self.expr.describe_signature(signode, mode, env, symbol)
        signode.append(nodes.Text(')', ')'))


class ASTFoldExpr(ASTBase):
    def __init__(self, leftExpr, op, rightExpr):
        # type: (Any, unicode, Any) -> None
        assert leftExpr is not None or rightExpr is not None
        self.leftExpr = leftExpr
        self.op = op
        self.rightExpr = rightExpr

    def _stringify(self, transform):
        # type: (Callable[[Any], str]) -> str
        res = ['(']
        if self.leftExpr:
            res.append(transform(self.leftExpr))
            res.append(' ')
            res.append(transform(self.op))
            res.append(' ')
        res.append('...')
        if self.rightExpr:
            res.append(' ')
            res.append(transform(self.op))
            res.append(' ')
            res.append(transform(self.rightExpr))
        res.append(')')
        return ''.join(res)

    def get_id(self, version):
        # type: (int) -> str
        assert version >= 3
        if version == 3:
<<<<<<< HEAD
            return str(self)
        # TODO: find the right mangling scheme
        assert False
=======
            return text_type(self)
        # https://github.com/itanium-cxx-abi/cxx-abi/pull/67
        res = []
        if self.leftExpr is None:  # (... op expr)
            res.append('fl')
        elif self.rightExpr is None:  # (expr op ...)
            res.append('fr')
        else:  # (expr op ... op expr)
            # we don't check where the parameter pack is,
            # we just always call this a binary left fold
            res.append('fL')
        res.append(str(_id_operator_v2[self.op]))  # TODO: remove str when merging to 2.0
        if self.leftExpr:
            res.append(self.leftExpr.get_id(version))
        if self.rightExpr:
            res.append(self.rightExpr.get_id(version))
        return ''.join(res)
>>>>>>> f39fa12f

    def describe_signature(self, signode, mode, env, symbol):
        signode.append(nodes.Text('('))
        if self.leftExpr:
            self.leftExpr.describe_signature(signode, mode, env, symbol)
            signode.append(nodes.Text(' '))
            signode.append(nodes.Text(self.op))
            signode.append(nodes.Text(' '))
        signode.append(nodes.Text('...'))
        if self.rightExpr:
            signode.append(nodes.Text(' '))
            signode.append(nodes.Text(self.op))
            signode.append(nodes.Text(' '))
            self.rightExpr.describe_signature(signode, mode, env, symbol)
        signode.append(nodes.Text(')'))


class ASTBinOpExpr(ASTBase):
    def __init__(self, exprs, ops):
        assert len(exprs) > 0
        assert len(exprs) == len(ops) + 1
        self.exprs = exprs
        self.ops = ops

    def _stringify(self, transform):
        # type: (Callable[[Any], str]) -> str
        res = []
        res.append(transform(self.exprs[0]))
        for i in range(1, len(self.exprs)):
            res.append(' ')
            res.append(self.ops[i - 1])
            res.append(' ')
            res.append(transform(self.exprs[i]))
        return ''.join(res)

    def get_id(self, version):
        # type: (int) -> str
        assert version >= 2
        res = []
        for i in range(len(self.ops)):
            res.append(_id_operator_v2[self.ops[i]])
            res.append(self.exprs[i].get_id(version))
        res.append(self.exprs[-1].get_id(version))
        return ''.join(res)

    def describe_signature(self, signode, mode, env, symbol):
        self.exprs[0].describe_signature(signode, mode, env, symbol)
        for i in range(1, len(self.exprs)):
            signode.append(nodes.Text(' '))
            signode.append(nodes.Text(self.ops[i - 1]))
            signode.append(nodes.Text(' '))
            self.exprs[i].describe_signature(signode, mode, env, symbol)


class ASTAssignmentExpr(ASTBase):
    def __init__(self, exprs, ops):
        assert len(exprs) > 0
        assert len(exprs) == len(ops) + 1
        self.exprs = exprs
        self.ops = ops

    def _stringify(self, transform):
        # type: (Callable[[Any], str]) -> str
        res = []
        res.append(transform(self.exprs[0]))
        for i in range(1, len(self.exprs)):
            res.append(' ')
            res.append(self.ops[i - 1])
            res.append(' ')
            res.append(transform(self.exprs[i]))
        return ''.join(res)

    def get_id(self, version):
        # type: (int) -> str
        res = []
        for i in range(len(self.ops)):
            res.append(_id_operator_v2[self.ops[i]])
            res.append(self.exprs[i].get_id(version))
        res.append(self.exprs[-1].get_id(version))
        return ''.join(res)

    def describe_signature(self, signode, mode, env, symbol):
        self.exprs[0].describe_signature(signode, mode, env, symbol)
        for i in range(1, len(self.exprs)):
            signode.append(nodes.Text(' '))
            signode.append(nodes.Text(self.ops[i - 1]))
            signode.append(nodes.Text(' '))
            self.exprs[i].describe_signature(signode, mode, env, symbol)


class ASTCastExpr(ASTBase):
    def __init__(self, typ, expr):
        self.typ = typ
        self.expr = expr

    def _stringify(self, transform):
        # type: (Callable[[Any], str]) -> str
        res = ['(']
        res.append(transform(self.typ))
        res.append(')')
        res.append(transform(self.expr))
        return ''.join(res)

    def get_id(self, version):
        # type: (int) -> str
        return 'cv' + self.typ.get_id(version) + self.expr.get_id(version)

    def describe_signature(self, signode, mode, env, symbol):
        signode.append(nodes.Text('('))
        self.typ.describe_signature(signode, mode, env, symbol)
        signode.append(nodes.Text(')'))
        self.expr.describe_signature(signode, mode, env, symbol)


class ASTUnaryOpExpr(ASTBase):
    def __init__(self, op, expr):
        self.op = op
        self.expr = expr

    def _stringify(self, transform):
        # type: (Callable[[Any], str]) -> str
        return transform(self.op) + transform(self.expr)

    def get_id(self, version):
        # type: (int) -> str
        return _id_operator_unary_v2[self.op] + self.expr.get_id(version)

    def describe_signature(self, signode, mode, env, symbol):
        signode.append(nodes.Text(self.op))
        self.expr.describe_signature(signode, mode, env, symbol)


class ASTSizeofParamPack(ASTBase):
    def __init__(self, identifier):
        self.identifier = identifier

    def _stringify(self, transform):
        # type: (Callable[[Any], str]) -> str
        return "sizeof...(" + transform(self.identifier) + ")"

    def get_id(self, version):
        # type: (int) -> str
        return 'sZ' + self.identifier.get_id(version)

    def describe_signature(self, signode, mode, env, symbol):
        signode.append(nodes.Text('sizeof...('))
        self.identifier.describe_signature(signode, mode, env,
                                           symbol=symbol, prefix="", templateArgs="")
        signode.append(nodes.Text(')'))


class ASTSizeofType(ASTBase):
    def __init__(self, typ):
        self.typ = typ

    def _stringify(self, transform):
        # type: (Callable[[Any], str]) -> str
        return "sizeof(" + transform(self.typ) + ")"

    def get_id(self, version):
        # type: (int) -> str
        return 'st' + self.typ.get_id(version)

    def describe_signature(self, signode, mode, env, symbol):
        signode.append(nodes.Text('sizeof('))
        self.typ.describe_signature(signode, mode, env, symbol)
        signode.append(nodes.Text(')'))


class ASTSizeofExpr(ASTBase):
    def __init__(self, expr):
        self.expr = expr

    def _stringify(self, transform):
        # type: (Callable[[Any], str]) -> str
        return "sizeof " + transform(self.expr)

    def get_id(self, version):
        # type: (int) -> str
        return 'sz' + self.expr.get_id(version)

    def describe_signature(self, signode, mode, env, symbol):
        signode.append(nodes.Text('sizeof '))
        self.expr.describe_signature(signode, mode, env, symbol)


class ASTAlignofExpr(ASTBase):
    def __init__(self, typ):
        self.typ = typ

    def _stringify(self, transform):
        # type: (Callable[[Any], str]) -> str
        return "alignof(" + transform(self.typ) + ")"

    def get_id(self, version):
        # type: (int) -> str
        return 'at' + self.typ.get_id(version)

    def describe_signature(self, signode, mode, env, symbol):
        signode.append(nodes.Text('alignof('))
        self.typ.describe_signature(signode, mode, env, symbol)
        signode.append(nodes.Text(')'))


class ASTNoexceptExpr(ASTBase):
    def __init__(self, expr):
        self.expr = expr

    def _stringify(self, transform):
        # type: (Callable[[Any], str]) -> str
        return "noexcept(" + transform(self.expr) + ")"

    def get_id(self, version):
        # type: (int) -> str
        return 'nx' + self.expr.get_id(version)

    def describe_signature(self, signode, mode, env, symbol):
        signode.append(nodes.Text('noexcept('))
        self.expr.describe_signature(signode, mode, env, symbol)
        signode.append(nodes.Text(')'))


class ASTNewExpr(ASTBase):
    def __init__(self, rooted, isNewTypeId, typ, initList, initType):
        # type: (bool, bool,  ASTType, List[Any], str) -> None
        self.rooted = rooted
        self.isNewTypeId = isNewTypeId
        self.typ = typ
        self.initList = initList
        self.initType = initType
        if self.initList is not None:
            assert self.initType in ')}'

    def _stringify(self, transform):
        # type: (Callable[[Any], str]) -> str
        res = []
        if self.rooted:
            res.append('::')
        res.append('new ')
        # TODO: placement
        if self.isNewTypeId:
            res.append(transform(self.typ))
        else:
            assert False
        if self.initList is not None:
            if self.initType == ')':
                res.append('(')
            first = True
            for e in self.initList:
                if not first:
                    res.append(', ')
                first = False
                res.append(transform(e))
            res.append(self.initType)
        return ''.join(res)

    def get_id(self, version):
        # type: (int) -> str
        # the array part will be in the type mangling, so na is not used
        res = ['nw']
        # TODO: placement
        res.append('_')
        res.append(self.typ.get_id(version))
        if self.initList is not None:
            if self.initType == ')':
                res.append('pi')
                for e in self.initList:
                    res.append(e.get_id(version))
                res.append('E')
            else:
                assert False
        else:
            res.append('E')
        return ''.join(res)

    def describe_signature(self, signode, mode, env, symbol):
        if self.rooted:
            signode.append(nodes.Text('::'))
        signode.append(nodes.Text('new '))
        # TODO: placement
        if self.isNewTypeId:
            self.typ.describe_signature(signode, mode, env, symbol)
        else:
            assert False
        if self.initList is not None:
            if self.initType == ')':
                signode.append(nodes.Text('('))
                first = True
                for e in self.initList:
                    if not first:
                        signode.append(nodes.Text(', '))
                    first = False
                    e.describe_signature(signode, mode, env, symbol)
                signode.append(nodes.Text(')'))
            else:
                assert False


class ASTDeleteExpr(ASTBase):
    def __init__(self, rooted, array, expr):
        self.rooted = rooted
        self.array = array
        self.expr = expr

    def _stringify(self, transform):
        # type: (Callable[[Any], str]) -> str
        res = []
        if self.rooted:
            res.append('::')
        res.append('delete ')
        if self.array:
            res.append('[] ')
        res.append(transform(self.expr))
        return ''.join(res)

    def get_id(self, version):
        # type: (int) -> str
        if self.array:
            id = "da"
        else:
            id = "dl"
        return id + self.expr.get_id(version)

    def describe_signature(self, signode, mode, env, symbol):
        if self.rooted:
            signode.append(nodes.Text('::'))
        signode.append(nodes.Text('delete '))
        if self.array:
            signode.append(nodes.Text('[] '))
        self.expr.describe_signature(signode, mode, env, symbol)


class ASTExplicitCast(ASTBase):
    def __init__(self, cast, typ, expr):
        assert cast in _id_explicit_cast
        self.cast = cast
        self.typ = typ
        self.expr = expr

    def _stringify(self, transform):
        # type: (Callable[[Any], str]) -> str
        res = [self.cast]
        res.append('<')
        res.append(transform(self.typ))
        res.append('>(')
        res.append(transform(self.expr))
        res.append(')')
        return ''.join(res)

    def get_id(self, version):
        # type: (int) -> str
        return (_id_explicit_cast[self.cast] +
                self.typ.get_id(version) +
                self.expr.get_id(version))

    def describe_signature(self, signode, mode, env, symbol):
        signode.append(nodes.Text(self.cast))
        signode.append(nodes.Text('<'))
        self.typ.describe_signature(signode, mode, env, symbol)
        signode.append(nodes.Text('>'))
        signode.append(nodes.Text('('))
        self.expr.describe_signature(signode, mode, env, symbol)
        signode.append(nodes.Text(')'))


class ASTTypeId(ASTBase):
    def __init__(self, typeOrExpr, isType):
        self.typeOrExpr = typeOrExpr
        self.isType = isType

    def _stringify(self, transform):
        # type: (Callable[[Any], str]) -> str
        return 'typeid(' + transform(self.typeOrExpr) + ')'

    def get_id(self, version):
        # type: (int) -> str
        prefix = 'ti' if self.isType else 'te'
        return prefix + self.typeOrExpr.get_id(version)

    def describe_signature(self, signode, mode, env, symbol):
        signode.append(nodes.Text('typeid'))
        signode.append(nodes.Text('('))
        self.typeOrExpr.describe_signature(signode, mode, env, symbol)
        signode.append(nodes.Text(')'))


class ASTPostfixCallExpr(ASTBase):
    def __init__(self, exprs):
        self.exprs = exprs

    def _stringify(self, transform):
        # type: (Callable[[Any], str]) -> str
        res = ['(']
        first = True
        for e in self.exprs:
            if not first:
                res.append(', ')
            first = False
            res.append(transform(e))
        res.append(')')
        return ''.join(res)

    def get_id(self, idPrefix, version):
        # type: (str, int) -> str
        res = ['cl', idPrefix]
        for e in self.exprs:
            res.append(e.get_id(version))
        res.append('E')
        return ''.join(res)

    def describe_signature(self, signode, mode, env, symbol):
        signode.append(nodes.Text('('))
        first = True
        for e in self.exprs:
            if not first:
                signode.append(nodes.Text(', '))
            first = False
            e.describe_signature(signode, mode, env, symbol)
        signode.append(nodes.Text(')'))


class ASTPostfixArray(ASTBase):
    def __init__(self, expr):
        self.expr = expr

    def _stringify(self, transform):
        # type: (Callable[[Any], str]) -> str
        return '[' + transform(self.expr) + ']'

    def get_id(self, idPrefix, version):
        # type: (str, int) -> str
        return 'ix' + idPrefix + self.expr.get_id(version)

    def describe_signature(self, signode, mode, env, symbol):
        signode.append(nodes.Text('['))
        self.expr.describe_signature(signode, mode, env, symbol)
        signode.append(nodes.Text(']'))


class ASTPostfixInc(ASTBase):
    def _stringify(self, transform):
        # type: (Callable[[Any], str]) -> str
        return '++'

    def get_id(self, idPrefix, version):
        # type: (str, int) -> str
        return 'pp' + idPrefix

    def describe_signature(self, signode, mode, env, symbol):
        signode.append(nodes.Text('++'))


class ASTPostfixDec(ASTBase):
    def _stringify(self, transform):
        # type: (Callable[[Any], str]) -> str
        return '--'

    def get_id(self, idPrefix, version):
        # type: (str, int) -> str
        return 'mm' + idPrefix

    def describe_signature(self, signode, mode, env, symbol):
        signode.append(nodes.Text('--'))


class ASTPostfixMember(ASTBase):
    def __init__(self, name):
        self.name = name

    def _stringify(self, transform):
        # type: (Callable[[Any], str]) -> str
        return '.' + transform(self.name)

    def get_id(self, idPrefix, version):
        # type: (str, int) -> str
        return 'dt' + idPrefix + self.name.get_id(version)

    def describe_signature(self, signode, mode, env, symbol):
        signode.append(nodes.Text('.'))
        self.name.describe_signature(signode, 'noneIsName', env, symbol)


class ASTPostfixMemberOfPointer(ASTBase):
    def __init__(self, name):
        self.name = name

    def _stringify(self, transform):
        # type: (Callable[[Any], str]) -> str
        return '->' + transform(self.name)

    def get_id(self, idPrefix, version):
        # type: (str, int) -> str
        return 'pt' + idPrefix + self.name.get_id(version)

    def describe_signature(self, signode, mode, env, symbol):
        signode.append(nodes.Text('->'))
        self.name.describe_signature(signode, 'noneIsName', env, symbol)


class ASTPostfixExpr(ASTBase):
    def __init__(self, prefix, postFixes):
        assert len(postFixes) > 0
        self.prefix = prefix
        self.postFixes = postFixes

    def _stringify(self, transform):
        # type: (Callable[[Any], str]) -> str
        res = [transform(self.prefix)]
        for p in self.postFixes:
            res.append(transform(p))
        return ''.join(res)

    def get_id(self, version):
        # type: (int) -> str
        id = self.prefix.get_id(version)
        for p in self.postFixes:
            id = p.get_id(id, version)
        return id

    def describe_signature(self, signode, mode, env, symbol):
        self.prefix.describe_signature(signode, mode, env, symbol)
        for p in self.postFixes:
            p.describe_signature(signode, mode, env, symbol)


class ASTPackExpansionExpr(ASTBase):
    def __init__(self, expr):
        self.expr = expr

    def _stringify(self, transform):
        # type: (Callable[[Any], str]) -> str
        return transform(self.expr) + '...'

    def get_id(self, version):
        # type: (int) -> str
        id = self.expr.get_id(version)
        return 'sp' + id

    def describe_signature(self, signode, mode, env, symbol):
        self.expr.describe_signature(signode, mode, env, symbol)
        signode += nodes.Text('...')


class ASTFallbackExpr(ASTBase):
    def __init__(self, expr):
        self.expr = expr

    def _stringify(self, transform):
        # type: (Callable[[Any], str]) -> str
        return self.expr

    def get_id(self, version):
        # type: (int) -> str
        return str(self.expr)

    def describe_signature(self, signode, mode, env, symbol):
        signode += nodes.Text(self.expr)


################################################################################
# The Rest
################################################################################

class ASTIdentifier(ASTBase):
    def __init__(self, identifier):
        # type: (str) -> None
        assert identifier is not None
        assert len(identifier) != 0
        self.identifier = identifier

    def is_anon(self):
        return self.identifier[0] == '@'

    def get_id(self, version):
        # type: (int) -> str
        if self.is_anon() and version < 3:
            raise NoOldIdError()
        if version == 1:
            if self.identifier == 'size_t':
                return 's'
            else:
                return self.identifier
        if self.identifier == "std":
            return 'St'
        elif self.identifier[0] == "~":
            # a destructor, just use an arbitrary version of dtors
            return 'D0'
        else:
            if self.is_anon():
                return 'Ut%d_%s' % (len(self.identifier) - 1, self.identifier[1:])
            else:
                return str(len(self.identifier)) + self.identifier

    # and this is where we finally make a difference between __str__ and the display string

    def __str__(self):
        # type: () -> str
        return self.identifier

    def get_display_string(self):
        # type: () -> str
        return "[anonymous]" if self.is_anon() else self.identifier

    def describe_signature(self, signode, mode, env, prefix, templateArgs, symbol):
        # type: (Any, str, BuildEnvironment, str, str, Symbol) -> None
        _verify_description_mode(mode)
        if mode == 'markType':
            targetText = prefix + self.identifier + templateArgs
            pnode = addnodes.pending_xref('', refdomain='cpp',
                                          reftype='identifier',
                                          reftarget=targetText, modname=None,
                                          classname=None)
            key = symbol.get_lookup_key()
            pnode['cpp:parent_key'] = key
            if self.is_anon():
                pnode += nodes.strong(text="[anonymous]")
            else:
                pnode += nodes.Text(self.identifier)
            signode += pnode
        elif mode == 'lastIsName':
            if self.is_anon():
                signode += nodes.strong(text="[anonymous]")
            else:
                signode += addnodes.desc_name(self.identifier, self.identifier)
        elif mode == 'noneIsName':
            if self.is_anon():
                signode += nodes.strong(text="[anonymous]")
            else:
                signode += nodes.Text(self.identifier)
        else:
            raise Exception('Unknown description mode: %s' % mode)


class ASTTemplateKeyParamPackIdDefault(ASTBase):
    def __init__(self, key, identifier, parameterPack, default):
        # type: (str, ASTIdentifier, bool, ASTType) -> None
        assert key
        if parameterPack:
            assert default is None
        self.key = key
        self.identifier = identifier
        self.parameterPack = parameterPack
        self.default = default

    def get_identifier(self):
        # type: () -> ASTIdentifier
        return self.identifier

    def get_id(self, version):
        # type: (int) -> str
        assert version >= 2
        # this is not part of the normal name mangling in C++
        res = []
        if self.parameterPack:
            res.append('Dp')
        else:
            res.append('0')  # we need to put something
        return ''.join(res)

    def _stringify(self, transform):
        # type: (Callable[[Any], str]) -> str
        res = [self.key]
        if self.parameterPack:
            if self.identifier:
                res.append(' ')
            res.append('...')
        if self.identifier:
            if not self.parameterPack:
                res.append(' ')
            res.append(transform(self.identifier))
        if self.default:
            res.append(' = ')
            res.append(transform(self.default))
        return ''.join(res)

    def describe_signature(self, signode, mode, env, symbol):
        # type: (addnodes.desc_signature, str, BuildEnvironment, Symbol) -> None
        signode += nodes.Text(self.key)
        if self.parameterPack:
            if self.identifier:
                signode += nodes.Text(' ')
            signode += nodes.Text('...')
        if self.identifier:
            if not self.parameterPack:
                signode += nodes.Text(' ')
            self.identifier.describe_signature(signode, mode, env, '', '', symbol)
        if self.default:
            signode += nodes.Text(' = ')
            self.default.describe_signature(signode, 'markType', env, symbol)


class ASTTemplateParamType(ASTBase):
    def __init__(self, data):
        # type: (ASTTemplateKeyParamPackIdDefault) -> None
        assert data
        self.data = data

    @property
    def name(self):
        # type: () -> ASTNestedName
        id = self.get_identifier()
        return ASTNestedName([ASTNestedNameElement(id, None)], [False], rooted=False)

    @property
    def isPack(self):
        # type: () -> bool
        return self.data.parameterPack

    def get_identifier(self):
        # type: () -> ASTIdentifier
        return self.data.get_identifier()

    def get_id(self, version, objectType=None, symbol=None):
        # type: (int, str, Symbol) -> str
        # this is not part of the normal name mangling in C++
        assert version >= 2
        if symbol:
            # the anchor will be our parent
            return symbol.parent.declaration.get_id(version, prefixed=False)
        else:
            return self.data.get_id(version)

    def _stringify(self, transform):
        # type: (Callable[[Any], str]) -> str
        return transform(self.data)

    def describe_signature(self, signode, mode, env, symbol):
        # type: (addnodes.desc_signature, str, BuildEnvironment, Symbol) -> None
        self.data.describe_signature(signode, mode, env, symbol)


class ASTTemplateParamConstrainedTypeWithInit(ASTBase):
    def __init__(self, type, init):
        # type: (Any, Any) -> None
        assert type
        self.type = type
        self.init = init

    @property
    def name(self):
        # type: () -> ASTNestedName
        return self.type.name

    @property
    def isPack(self):
        # type: () -> bool
        return self.type.isPack

    def get_id(self, version, objectType=None, symbol=None):
        # type: (int, str, Symbol) -> str
        # this is not part of the normal name mangling in C++
        assert version >= 2
        if symbol:
            # the anchor will be our parent
            return symbol.parent.declaration.get_id(version, prefixed=False)
        else:
            return self.type.get_id(version)

    def _stringify(self, transform):
        # type: (Callable[[Any], str]) -> str
        res = transform(self.type)
        if self.init:
            res += " = "
            res += transform(self.init)
        return res

    def describe_signature(self, signode, mode, env, symbol):
        # type: (addnodes.desc_signature, str, BuildEnvironment, Symbol) -> None
        self.type.describe_signature(signode, mode, env, symbol)
        if self.init:
            signode += nodes.Text(" = ")
            self.init.describe_signature(signode, mode, env, symbol)


class ASTTemplateParamTemplateType(ASTBase):
    def __init__(self, nestedParams, data):
        # type: (Any, ASTTemplateKeyParamPackIdDefault) -> None
        assert nestedParams
        assert data
        self.nestedParams = nestedParams
        self.data = data

    @property
    def name(self):
        # type: () -> ASTNestedName
        id = self.get_identifier()
        return ASTNestedName([ASTNestedNameElement(id, None)], [False], rooted=False)

    @property
    def isPack(self):
        # type: () -> bool
        return self.data.parameterPack

    def get_identifier(self):
        # type: () -> ASTIdentifier
        return self.data.get_identifier()

    def get_id(self, version, objectType=None, symbol=None):
        # type: (int, str, Symbol) -> str
        assert version >= 2
        # this is not part of the normal name mangling in C++
        if symbol:
            # the anchor will be our parent
            return symbol.parent.declaration.get_id(version, prefixed=None)
        else:
            return self.nestedParams.get_id(version) + self.data.get_id(version)

    def _stringify(self, transform):
        # type: (Callable[[Any], str]) -> str
        return transform(self.nestedParams) + transform(self.data)

    def describe_signature(self, signode, mode, env, symbol):
        # type: (addnodes.desc_signature, str, BuildEnvironment, Symbol) -> None
        self.nestedParams.describe_signature(signode, 'noneIsName', env, symbol)
        signode += nodes.Text(' ')
        self.data.describe_signature(signode, mode, env, symbol)


class ASTTemplateParamNonType(ASTBase):
    def __init__(self, param):
        # type: (Any) -> None
        assert param
        self.param = param

    @property
    def name(self):
        # type: () -> ASTNestedName
        id = self.get_identifier()
        return ASTNestedName([ASTNestedNameElement(id, None)], [False], rooted=False)

    @property
    def isPack(self):
        # type: () -> bool
        return self.param.isPack

    def get_identifier(self):
        # type: () -> ASTIdentifier
        name = self.param.name
        if name:
            assert len(name.names) == 1
            assert name.names[0].identOrOp
            assert not name.names[0].templateArgs
            return name.names[0].identOrOp
        else:
            return None

    def get_id(self, version, objectType=None, symbol=None):
        # type: (int, str, Symbol) -> str
        assert version >= 2
        # this is not part of the normal name mangling in C++
        if symbol:
            # the anchor will be our parent
            return symbol.parent.declaration.get_id(version, prefixed=None)
        else:
            return '_' + self.param.get_id(version)

    def _stringify(self, transform):
        # type: (Callable[[Any], str]) -> str
        return transform(self.param)

    def describe_signature(self, signode, mode, env, symbol):
        # type: (addnodes.desc_signature, str, BuildEnvironment, Symbol) -> None
        self.param.describe_signature(signode, mode, env, symbol)


class ASTTemplateParams(ASTBase):
    def __init__(self, params):
        # type: (Any) -> None
        assert params is not None
        self.params = params
        self.isNested = False  # whether it's a template template param

    def get_id(self, version):
        # type: (int) -> str
        assert version >= 2
        res = []
        res.append("I")
        for param in self.params:
            res.append(param.get_id(version))
        res.append("E")
        return ''.join(res)

    def _stringify(self, transform):
        # type: (Callable[[Any], str]) -> str
        res = []
        res.append("template<")
        res.append(", ".join(transform(a) for a in self.params))
        res.append("> ")
        return ''.join(res)

    def describe_signature(self, parentNode, mode, env, symbol, lineSpec=None):
        # type: (addnodes.desc_signature, str, BuildEnvironment, Symbol, bool) -> None
        # 'lineSpec' is defaulted becuase of template template parameters
        def makeLine(parentNode=parentNode):
            signode = addnodes.desc_signature_line()
            parentNode += signode
            signode.sphinx_cpp_tagname = 'templateParams'
            return signode
        if self.isNested:
            lineNode = parentNode
        else:
            lineNode = makeLine()
        lineNode += nodes.Text("template<")
        first = True
        for param in self.params:
            if not first:
                lineNode += nodes.Text(", ")
            first = False
            if lineSpec:
                lineNode = makeLine()
            param.describe_signature(lineNode, mode, env, symbol)
        if lineSpec and not first:
            lineNode = makeLine()
        lineNode += nodes.Text(">")


class ASTTemplateIntroductionParameter(ASTBase):
    def __init__(self, identifier, parameterPack):
        # type: (ASTIdentifier, bool) -> None
        self.identifier = identifier
        self.parameterPack = parameterPack

    @property
    def name(self):
        # type: () -> ASTNestedName
        id = self.get_identifier()
        return ASTNestedName([ASTNestedNameElement(id, None)], [False], rooted=False)

    @property
    def isPack(self):
        # type: () -> bool
        return self.parameterPack

    def get_identifier(self):
        # type: () -> ASTIdentifier
        return self.identifier

    def get_id(self, version, objectType=None, symbol=None):
        # type: (int, str, Symbol) -> str
        assert version >= 2
        # this is not part of the normal name mangling in C++
        if symbol:
            # the anchor will be our parent
            return symbol.parent.declaration.get_id(version, prefixed=None)
        else:
            if self.parameterPack:
                return 'Dp'
            else:
                return '0'  # we need to put something

    def get_id_as_arg(self, version):
        # type: (int) -> str
        assert version >= 2
        # used for the implicit requires clause
        res = self.identifier.get_id(version)
        if self.parameterPack:
            return 'sp' + res
        else:
            return res

    def _stringify(self, transform):
        # type: (Callable[[Any], str]) -> str
        res = []
        if self.parameterPack:
            res.append('...')
        res.append(transform(self.identifier))
        return ''.join(res)

    def describe_signature(self, signode, mode, env, symbol):
        # type: (addnodes.desc_signature, str, BuildEnvironment, Symbol) -> None
        if self.parameterPack:
            signode += nodes.Text('...')
        self.identifier.describe_signature(signode, mode, env, '', '', symbol)


class ASTTemplateIntroduction(ASTBase):
    def __init__(self, concept, params):
        # type: (Any, List[Any]) -> None
        assert len(params) > 0
        self.concept = concept
        self.params = params

    def get_id(self, version):
        # type: (int) -> str
        assert version >= 2
        # first do the same as a normal template parameter list
        res = []
        res.append("I")
        for param in self.params:
            res.append(param.get_id(version))
        res.append("E")
        # let's use X expr E, which is otherwise for constant template args
        res.append("X")
        res.append(self.concept.get_id(version))
        res.append("I")
        for param in self.params:
            res.append(param.get_id_as_arg(version))
        res.append("E")
        res.append("E")
        return ''.join(res)

    def _stringify(self, transform):
        # type: (Callable[[Any], str]) -> str
        res = []
        res.append(transform(self.concept))
        res.append('{')
        res.append(', '.join(transform(param) for param in self.params))
        res.append('} ')
        return ''.join(res)

    def describe_signature(self, parentNode, mode, env, symbol, lineSpec):
        # type: (addnodes.desc_signature, str, BuildEnvironment, Symbol, bool) -> None
        # Note: 'lineSpec' has no effect on template introductions.
        signode = addnodes.desc_signature_line()
        parentNode += signode
        signode.sphinx_cpp_tagname = 'templateIntroduction'
        self.concept.describe_signature(signode, 'markType', env, symbol)
        signode += nodes.Text('{')
        first = True
        for param in self.params:
            if not first:
                signode += nodes.Text(', ')
            first = False
            param.describe_signature(signode, mode, env, symbol)
        signode += nodes.Text('}')


class ASTTemplateDeclarationPrefix(ASTBase):
    def __init__(self, templates):
        # type: (List[Any]) -> None
        # templates is None means it's an explicit instantiation of a variable
        self.templates = templates

    def get_id(self, version):
        # type: (int) -> str
        assert version >= 2
        # this is not part of a normal name mangling system
        res = []
        for t in self.templates:
            res.append(t.get_id(version))
        return ''.join(res)

    def _stringify(self, transform):
        # type: (Callable[[Any], str]) -> str
        res = []
        for t in self.templates:
            res.append(transform(t))
        return ''.join(res)

    def describe_signature(self, signode, mode, env, symbol, lineSpec):
        # type: (addnodes.desc_signature, str, BuildEnvironment, Symbol, bool) -> None
        _verify_description_mode(mode)
        for t in self.templates:
            t.describe_signature(signode, 'lastIsName', env, symbol, lineSpec)


##############################################################################################


class ASTOperator(ASTBase):
    def is_anon(self):
        return False

    def is_operator(self):
        # type: () -> bool
        return True

    def get_id(self, version):
        # type: (int) -> str
        raise NotImplementedError()

    def describe_signature(self, signode, mode, env, prefix, templateArgs, symbol):
        # type: (addnodes.desc_signature, str, Any, str, str, Symbol) -> None
        _verify_description_mode(mode)
        identifier = str(self)
        if mode == 'lastIsName':
            signode += addnodes.desc_name(identifier, identifier)
        else:
            signode += addnodes.desc_addname(identifier, identifier)


class ASTOperatorBuildIn(ASTOperator):
    def __init__(self, op):
        # type: (str) -> None
        self.op = op

    def get_id(self, version):
        # type: (int) -> str
        if version == 1:
            ids = _id_operator_v1
        else:
            ids = _id_operator_v2
        if self.op not in ids:
            raise Exception('Internal error: Build-in operator "%s" can not '
                            'be mapped to an id.' % self.op)
        return ids[self.op]

    def _stringify(self, transform):
        # type: (Callable[[Any], str]) -> str
        if self.op in ('new', 'new[]', 'delete', 'delete[]'):
            return 'operator ' + self.op
        else:
            return 'operator' + self.op


class ASTOperatorType(ASTOperator):
    def __init__(self, type):
        # type: (Any) -> None
        self.type = type

    def get_id(self, version):
        # type: (int) -> str
        if version == 1:
            return 'castto-%s-operator' % self.type.get_id(version)
        else:
            return 'cv' + self.type.get_id(version)

    def _stringify(self, transform):
        # type: (Callable[[Any], str]) -> str
        return ''.join(['operator ', transform(self.type)])

    def get_name_no_template(self):
        # type: () -> str
        return str(self)


class ASTOperatorLiteral(ASTOperator):
    def __init__(self, identifier):
        # type: (Any) -> None
        self.identifier = identifier

    def get_id(self, version):
        # type: (int) -> str
        if version == 1:
            raise NoOldIdError()
        else:
            return 'li' + self.identifier.get_id(version)

    def _stringify(self, transform):
        # type: (Callable[[Any], str]) -> str
        return 'operator""' + transform(self.identifier)


##############################################################################################


class ASTTemplateArgConstant(ASTBase):
    def __init__(self, value):
        # type: (Any) -> None
        self.value = value

    def _stringify(self, transform):
        # type: (Callable[[Any], str]) -> str
        return transform(self.value)

    def get_id(self, version):
        # type: (int) -> str
        if version == 1:
            return str(self).replace(' ', '-')
        if version == 2:
            return 'X' + str(self) + 'E'
        return 'X' + self.value.get_id(version) + 'E'

    def describe_signature(self, signode, mode, env, symbol):
        # type: (addnodes.desc_signature, str, BuildEnvironment, Symbol) -> None
        _verify_description_mode(mode)
        self.value.describe_signature(signode, mode, env, symbol)


class ASTTemplateArgs(ASTBase):
    def __init__(self, args):
        # type: (List[Any]) -> None
        assert args is not None
        self.args = args

    def get_id(self, version):
        # type: (int) -> str
        if version == 1:
            res = []
            res.append(':')
            res.append('.'.join(a.get_id(version) for a in self.args))
            res.append(':')
            return ''.join(res)

        res = []
        res.append('I')
        for a in self.args:
            res.append(a.get_id(version))
        res.append('E')
        return ''.join(res)

    def _stringify(self, transform):
        # type: (Callable[[Any], str]) -> str
        res = ', '.join(transform(a) for a in self.args)
        return '<' + res + '>'

    def describe_signature(self, signode, mode, env, symbol):
        # type: (addnodes.desc_signature, str, BuildEnvironment, Symbol) -> None
        _verify_description_mode(mode)
        signode += nodes.Text('<')
        first = True
        for a in self.args:
            if not first:
                signode += nodes.Text(', ')
            first = False
            a.describe_signature(signode, 'markType', env, symbol=symbol)
        signode += nodes.Text('>')


class ASTNestedNameElement(ASTBase):
    def __init__(self, identOrOp, templateArgs):
        # type: (Union[ASTIdentifier, ASTOperator], ASTTemplateArgs) -> None
        self.identOrOp = identOrOp
        self.templateArgs = templateArgs

    def is_operator(self):
        # type: () -> bool
        return False

    def get_id(self, version):
        # type: (int) -> str
        res = self.identOrOp.get_id(version)
        if self.templateArgs:
            res += self.templateArgs.get_id(version)
        return res

    def _stringify(self, transform):
        # type: (Callable[[Any], str]) -> str
        res = transform(self.identOrOp)
        if self.templateArgs:
            res += transform(self.templateArgs)
        return res

    def describe_signature(self, signode, mode, env, prefix, symbol):
        # type: (addnodes.desc_signature, str, BuildEnvironment, str, Symbol) -> None
        tArgs = str(self.templateArgs) if self.templateArgs is not None else ''
        self.identOrOp.describe_signature(signode, mode, env, prefix, tArgs, symbol)
        if self.templateArgs is not None:
            self.templateArgs.describe_signature(signode, mode, env, symbol)


class ASTNestedName(ASTBase):
    def __init__(self, names, templates, rooted):
        # type: (List[ASTNestedNameElement], List[bool], bool) -> None
        assert len(names) > 0
        self.names = names
        self.templates = templates
        assert len(self.names) == len(self.templates)
        self.rooted = rooted

    @property
    def name(self):
        # type: () -> ASTNestedName
        return self

    def num_templates(self):
        # type: () -> int
        count = 0
        for n in self.names:
            if n.is_operator():
                continue
            if n.templateArgs:
                count += 1
        return count

    def get_id(self, version, modifiers=''):
        # type: (int, str) -> str
        if version == 1:
            tt = str(self)
            if tt in _id_shorthands_v1:
                return _id_shorthands_v1[tt]
            else:
                return '::'.join(n.get_id(version) for n in self.names)

        res = []
        if len(self.names) > 1 or len(modifiers) > 0:
            res.append('N')
        res.append(modifiers)
        for n in self.names:
            res.append(n.get_id(version))
        if len(self.names) > 1 or len(modifiers) > 0:
            res.append('E')
        return ''.join(res)

    def _stringify(self, transform):
        # type: (Callable[[Any], str]) -> str
        res = []
        if self.rooted:
            res.append('')
        for i in range(len(self.names)):
            n = self.names[i]
            t = self.templates[i]
            if t:
                res.append("template " + transform(n))
            else:
                res.append(transform(n))
        return '::'.join(res)

    def describe_signature(self, signode, mode, env, symbol):
        # type: (addnodes.desc_signature, str, BuildEnvironment, Symbol) -> None
        _verify_description_mode(mode)
        # just print the name part, with template args, not template params
        if mode == 'noneIsName':
            signode += nodes.Text(str(self))
        elif mode == 'param':
            name = str(self)
            signode += nodes.emphasis(name, name)
        elif mode == 'markType' or mode == 'lastIsName' or mode == 'markName':
            # Each element should be a pending xref targeting the complete
            # prefix. however, only the identifier part should be a link, such
            # that template args can be a link as well.
            # For 'lastIsName' we should also prepend template parameter lists.
            templateParams = []  # type: List[Any]
            if mode == 'lastIsName':
                assert symbol is not None
                if symbol.declaration.templatePrefix is not None:
                    templateParams = symbol.declaration.templatePrefix.templates
            iTemplateParams = 0
            templateParamsPrefix = ''
            prefix = ''
            first = True
            names = self.names[:-1] if mode == 'lastIsName' else self.names
            # If lastIsName, then wrap all of the prefix in a desc_addname,
            # else append directly to signode.
            # NOTE: Breathe relies on the prefix being in the desc_addname node,
            #       so it can remove it in inner declarations.
            dest = signode
            if mode == 'lastIsName':
                dest = addnodes.desc_addname()  # type: ignore
            for i in range(len(names)):
                nne = names[i]
                template = self.templates[i]
                if not first:
                    dest += nodes.Text('::')
                    prefix += '::'
                if template:
                    dest += nodes.Text("template ")
                first = False
                txt_nne = str(nne)
                if txt_nne != '':
                    if nne.templateArgs and iTemplateParams < len(templateParams):
                        templateParamsPrefix += str(templateParams[iTemplateParams])
                        iTemplateParams += 1
                    nne.describe_signature(dest, 'markType',
                                           env, templateParamsPrefix + prefix, symbol)
                prefix += txt_nne
            if mode == 'lastIsName':
                if len(self.names) > 1:
                    dest += addnodes.desc_addname('::', '::')
                    signode += dest
                if self.templates[-1]:
                    signode += nodes.Text("template ")
                self.names[-1].describe_signature(signode, mode, env, '', symbol)
        else:
            raise Exception('Unknown description mode: %s' % mode)


class ASTTrailingTypeSpecFundamental(ASTBase):
    def __init__(self, name):
        # type: (str) -> None
        self.name = name

    def _stringify(self, transform):
        # type: (Callable[[Any], str]) -> str
        return self.name

    def get_id(self, version):
        # type: (int) -> str
        if version == 1:
            res = []
            for a in self.name.split(' '):
                if a in _id_fundamental_v1:
                    res.append(_id_fundamental_v1[a])
                else:
                    res.append(a)
            return '-'.join(res)

        if self.name not in _id_fundamental_v2:
            raise Exception(
                'Semi-internal error: Fundamental type "%s" can not be mapped '
                'to an id. Is it a true fundamental type? If not so, the '
                'parser should have rejected it.' % self.name)
        return _id_fundamental_v2[self.name]

    def describe_signature(self, signode, mode, env, symbol):
        # type: (addnodes.desc_signature, str, BuildEnvironment, Symbol) -> None
        signode += nodes.Text(str(self.name))


class ASTTrailingTypeSpecName(ASTBase):
    def __init__(self, prefix, nestedName):
        # type: (str, Any) -> None
        self.prefix = prefix
        self.nestedName = nestedName

    @property
    def name(self):
        # type: () -> ASTNestedName
        return self.nestedName

    def get_id(self, version):
        # type: (int) -> str
        return self.nestedName.get_id(version)

    def _stringify(self, transform):
        # type: (Callable[[Any], str]) -> str
        res = []
        if self.prefix:
            res.append(self.prefix)
            res.append(' ')
        res.append(transform(self.nestedName))
        return ''.join(res)

    def describe_signature(self, signode, mode, env, symbol):
        # type: (addnodes.desc_signature, str, BuildEnvironment, Symbol) -> None
        if self.prefix:
            signode += addnodes.desc_annotation(self.prefix, self.prefix)
            signode += nodes.Text(' ')
        self.nestedName.describe_signature(signode, mode, env, symbol=symbol)


class ASTTrailingTypeSpecDecltypeAuto(ASTBase):
    def _stringify(self, transform):
        # type: (Callable[[Any], str]) -> str
        return 'decltype(auto)'

    def get_id(self, version):
        # type: (int) -> str
        if version == 1:
            raise NoOldIdError()
        return 'Dc'

    def describe_signature(self, signode, mode, env, symbol):
        # type: (addnodes.desc_signature, str, BuildEnvironment, Symbol) -> None
        signode.append(nodes.Text(str(self)))


class ASTTrailingTypeSpecDecltype(ASTBase):
    def __init__(self, expr):
        self.expr = expr

    def _stringify(self, transform):
        # type: (Callable[[Any], str]) -> str
        return 'decltype(' + transform(self.expr) + ')'

    def get_id(self, version):
        # type: (int) -> str
        if version == 1:
            raise NoOldIdError()
        return 'DT' + self.expr.get_id(version) + "E"

    def describe_signature(self, signode, mode, env, symbol):
        # type: (addnodes.desc_signature, str, BuildEnvironment, Symbol) -> None
        signode.append(nodes.Text('decltype('))
        self.expr.describe_signature(signode, mode, env, symbol)
        signode.append(nodes.Text(')'))


class ASTFunctionParameter(ASTBase):
    def __init__(self, arg, ellipsis=False):
        # type: (Any, bool) -> None
        self.arg = arg
        self.ellipsis = ellipsis

    def get_id(self, version, objectType=None, symbol=None):
        # type: (int, str, Symbol) -> str
        # this is not part of the normal name mangling in C++
        if symbol:
            # the anchor will be our parent
            return symbol.parent.declaration.get_id(version, prefixed=None)
        # else, do the usual
        if self.ellipsis:
            return 'z'
        else:
            return self.arg.get_id(version)

    def _stringify(self, transform):
        # type: (Callable[[Any], str]) -> str
        if self.ellipsis:
            return '...'
        else:
            return transform(self.arg)

    def describe_signature(self, signode, mode, env, symbol):
        # type: (addnodes.desc_signature, str, BuildEnvironment, Symbol) -> None
        _verify_description_mode(mode)
        if self.ellipsis:
            signode += nodes.Text('...')
        else:
            self.arg.describe_signature(signode, mode, env, symbol=symbol)


class ASTParametersQualifiers(ASTBase):
    def __init__(self, args, volatile, const, refQual, exceptionSpec, override,
                 final, initializer):
        # type: (List[Any], bool, bool, str, str, bool, bool, str) -> None
        self.args = args
        self.volatile = volatile
        self.const = const
        self.refQual = refQual
        self.exceptionSpec = exceptionSpec
        self.override = override
        self.final = final
        self.initializer = initializer

    @property
    def function_params(self):
        # type: () -> Any
        return self.args

    def get_modifiers_id(self, version):
        # type: (int) -> str
        res = []
        if self.volatile:
            res.append('V')
        if self.const:
            if version == 1:
                res.append('C')
            else:
                res.append('K')
        if self.refQual == '&&':
            res.append('O')
        elif self.refQual == '&':
            res.append('R')
        return ''.join(res)

    def get_param_id(self, version):
        # type: (int) -> str
        if version == 1:
            if len(self.args) == 0:
                return ''
            else:
                return '__' + '.'.join(a.get_id(version) for a in self.args)
        if len(self.args) == 0:
            return 'v'
        else:
            return ''.join(a.get_id(version) for a in self.args)

    def _stringify(self, transform):
        # type: (Callable[[Any], str]) -> str
        res = []
        res.append('(')
        first = True
        for a in self.args:
            if not first:
                res.append(', ')
            first = False
            res.append(str(a))
        res.append(')')
        if self.volatile:
            res.append(' volatile')
        if self.const:
            res.append(' const')
        if self.refQual:
            res.append(' ')
            res.append(self.refQual)
        if self.exceptionSpec:
            res.append(' ')
            res.append(str(self.exceptionSpec))
        if self.final:
            res.append(' final')
        if self.override:
            res.append(' override')
        if self.initializer:
            res.append(' = ')
            res.append(self.initializer)
        return ''.join(res)

    def describe_signature(self, signode, mode, env, symbol):
        # type: (addnodes.desc_signature, str, BuildEnvironment, Symbol) -> None
        _verify_description_mode(mode)
        paramlist = addnodes.desc_parameterlist()
        for arg in self.args:
            param = addnodes.desc_parameter('', '', noemph=True)
            if mode == 'lastIsName':  # i.e., outer-function params
                arg.describe_signature(param, 'param', env, symbol=symbol)
            else:
                arg.describe_signature(param, 'markType', env, symbol=symbol)
            paramlist += param
        signode += paramlist

        def _add_anno(signode, text):
            signode += nodes.Text(' ')
            signode += addnodes.desc_annotation(text, text)

        def _add_text(signode, text):
            signode += nodes.Text(' ' + text)

        if self.volatile:
            _add_anno(signode, 'volatile')
        if self.const:
            _add_anno(signode, 'const')
        if self.refQual:
            _add_text(signode, self.refQual)
        if self.exceptionSpec:
            _add_anno(signode, str(self.exceptionSpec))
        if self.final:
            _add_anno(signode, 'final')
        if self.override:
            _add_anno(signode, 'override')
        if self.initializer:
            _add_text(signode, '= ' + str(self.initializer))


class ASTDeclSpecsSimple(ASTBase):
    def __init__(self, storage, threadLocal, inline, virtual, explicit,
                 constexpr, volatile, const, friend, attrs):
        # type: (str, bool, bool, bool, bool, bool, bool, bool, bool, List[Any]) -> None
        self.storage = storage
        self.threadLocal = threadLocal
        self.inline = inline
        self.virtual = virtual
        self.explicit = explicit
        self.constexpr = constexpr
        self.volatile = volatile
        self.const = const
        self.friend = friend
        self.attrs = attrs

    def mergeWith(self, other):
        # type: (ASTDeclSpecsSimple) -> ASTDeclSpecsSimple
        if not other:
            return self
        return ASTDeclSpecsSimple(self.storage or other.storage,
                                  self.threadLocal or other.threadLocal,
                                  self.inline or other.inline,
                                  self.virtual or other.virtual,
                                  self.explicit or other.explicit,
                                  self.constexpr or other.constexpr,
                                  self.volatile or other.volatile,
                                  self.const or other.const,
                                  self.friend or other.friend,
                                  self.attrs + other.attrs)

    def _stringify(self, transform):
        # type: (Callable[[Any], str]) -> str
        res = []  # type: List[str]
        res.extend(transform(attr) for attr in self.attrs)
        if self.storage:
            res.append(self.storage)
        if self.threadLocal:
            res.append('thread_local')
        if self.inline:
            res.append('inline')
        if self.friend:
            res.append('friend')
        if self.virtual:
            res.append('virtual')
        if self.explicit:
            res.append('explicit')
        if self.constexpr:
            res.append('constexpr')
        if self.volatile:
            res.append('volatile')
        if self.const:
            res.append('const')
        return ' '.join(res)

    def describe_signature(self, modifiers):
        # type: (List[nodes.Node]) -> None
        def _add(modifiers, text):
            if len(modifiers) > 0:
                modifiers.append(nodes.Text(' '))
            modifiers.append(addnodes.desc_annotation(text, text))
        for attr in self.attrs:
            if len(modifiers) > 0:
                modifiers.append(nodes.Text(' '))
            modifiers.append(attr.describe_signature(modifiers))
        if self.storage:
            _add(modifiers, self.storage)
        if self.threadLocal:
            _add(modifiers, 'thread_local')
        if self.inline:
            _add(modifiers, 'inline')
        if self.friend:
            _add(modifiers, 'friend')
        if self.virtual:
            _add(modifiers, 'virtual')
        if self.explicit:
            _add(modifiers, 'explicit')
        if self.constexpr:
            _add(modifiers, 'constexpr')
        if self.volatile:
            _add(modifiers, 'volatile')
        if self.const:
            _add(modifiers, 'const')


class ASTDeclSpecs(ASTBase):
    def __init__(self, outer, leftSpecs, rightSpecs, trailing):
        # leftSpecs and rightSpecs are used for output
        # allSpecs are used for id generation
        self.outer = outer
        self.leftSpecs = leftSpecs
        self.rightSpecs = rightSpecs
        self.allSpecs = self.leftSpecs.mergeWith(self.rightSpecs)
        self.trailingTypeSpec = trailing

    @property
    def name(self):
        # type: () -> ASTNestedName
        return self.trailingTypeSpec.name

    def get_id(self, version):
        # type: (int) -> str
        if version == 1:
            res = []
            res.append(self.trailingTypeSpec.get_id(version))
            if self.allSpecs.volatile:
                res.append('V')
            if self.allSpecs.const:
                res.append('C')
            return ''.join(res)
        res = []
        if self.allSpecs.volatile:
            res.append('V')
        if self.allSpecs.const:
            res.append('K')
<<<<<<< HEAD
        res.append(self.trailingTypeSpec.get_id(version))
        return ''.join(res)
=======
        if self.trailingTypeSpec is not None:
            res.append(self.trailingTypeSpec.get_id(version))
        return u''.join(res)
>>>>>>> f39fa12f

    def _stringify(self, transform):
        # type: (Callable[[Any], str]) -> str
        res = []  # type: List[str]
        l = transform(self.leftSpecs)
        if len(l) > 0:
            if len(res) > 0:
                res.append(" ")
            res.append(l)
        if self.trailingTypeSpec:
            if len(res) > 0:
                res.append(" ")
            res.append(transform(self.trailingTypeSpec))
            r = str(self.rightSpecs)
            if len(r) > 0:
                if len(res) > 0:
                    res.append(" ")
                res.append(r)
        return "".join(res)

    def describe_signature(self, signode, mode, env, symbol):
        # type: (addnodes.desc_signature, str, BuildEnvironment, Symbol) -> None
        _verify_description_mode(mode)
        modifiers = []  # type: List[nodes.Node]

        def _add(modifiers, text):
            if len(modifiers) > 0:
                modifiers.append(nodes.Text(' '))
            modifiers.append(addnodes.desc_annotation(text, text))

        self.leftSpecs.describe_signature(modifiers)

        for m in modifiers:
            signode += m
        if self.trailingTypeSpec:
            if len(modifiers) > 0:
                signode += nodes.Text(' ')
            self.trailingTypeSpec.describe_signature(signode, mode, env,
                                                     symbol=symbol)
            modifiers = []
            self.rightSpecs.describe_signature(modifiers)
            if len(modifiers) > 0:
                signode += nodes.Text(' ')
            for m in modifiers:
                signode += m


class ASTArray(ASTBase):
    def __init__(self, size):
        self.size = size

    def _stringify(self, transform):
        # type: (Callable[[Any], str]) -> str
        if self.size:
            return '[' + transform(self.size) + ']'
        else:
            return '[]'

    def get_id(self, version):
        # type: (int) -> str
        if version == 1:
            return 'A'
        if version == 2:
            if self.size:
                return 'A' + str(self.size) + '_'
            else:
                return 'A_'
        if self.size:
            return 'A' + self.size.get_id(version) + '_'
        else:
            return 'A_'

    def describe_signature(self, signode, mode, env, symbol):
        _verify_description_mode(mode)
        signode.append(nodes.Text("["))
        if self.size:
            self.size.describe_signature(signode, mode, env, symbol)
        signode.append(nodes.Text("]"))


class ASTDeclaratorPtr(ASTBase):
    def __init__(self, next, volatile, const, attrs):
        # type: (Any, bool, bool, Any) -> None
        assert next
        self.next = next
        self.volatile = volatile
        self.const = const
        self.attrs = attrs

    @property
    def name(self):
        # type: () -> ASTNestedName
        return self.next.name

    @property
    def function_params(self):
        # type: () -> Any
        return self.next.function_params

    def require_space_after_declSpecs(self):
        # type: () -> bool
        # TODO: if has paramPack, then False ?
        return True

    def _stringify(self, transform):
        # type: (Callable[[Any], str]) -> str
        res = ['*']
        for a in self.attrs:
            res.append(transform(a))
        if len(self.attrs) > 0 and (self.volatile or self.const):
            res.append(' ')
        if self.volatile:
            res.append('volatile')
        if self.const:
            if self.volatile:
                res.append(' ')
            res.append('const')
        if self.const or self.volatile or len(self.attrs) > 0:
            if self.next.require_space_after_declSpecs:
                res.append(' ')
        res.append(transform(self.next))
        return ''.join(res)

    def get_modifiers_id(self, version):
        # type: (int) -> str
        return self.next.get_modifiers_id(version)

    def get_param_id(self, version):
        # type: (int) -> str
        return self.next.get_param_id(version)

    def get_ptr_suffix_id(self, version):
        # type: (int) -> str
        if version == 1:
            res = ['P']
            if self.volatile:
                res.append('V')
            if self.const:
                res.append('C')
            res.append(self.next.get_ptr_suffix_id(version))
            return ''.join(res)

        res = [self.next.get_ptr_suffix_id(version)]
        res.append('P')
        if self.volatile:
            res.append('V')
        if self.const:
            res.append('C')
        return ''.join(res)

    def get_type_id(self, version, returnTypeId):
        # type: (int, str) -> str
        # ReturnType *next, so we are part of the return type of 'next
        res = ['P']
        if self.volatile:
            res.append('V')
        if self.const:
            res.append('C')
        res.append(returnTypeId)
        return self.next.get_type_id(version, returnTypeId=''.join(res))

    def is_function_type(self):
        # type: () -> bool
        return self.next.is_function_type()

    def describe_signature(self, signode, mode, env, symbol):
        # type: (addnodes.desc_signature, str, BuildEnvironment, Symbol) -> None
        _verify_description_mode(mode)
        signode += nodes.Text("*")
        for a in self.attrs:
            a.describe_signature(signode)
        if len(self.attrs) > 0 and (self.volatile or self.const):
            signode += nodes.Text(' ')

        def _add_anno(signode, text):
            signode += addnodes.desc_annotation(text, text)
        if self.volatile:
            _add_anno(signode, 'volatile')
        if self.const:
            if self.volatile:
                signode += nodes.Text(' ')
            _add_anno(signode, 'const')
        if self.const or self.volatile or len(self.attrs) > 0:
            if self.next.require_space_after_declSpecs:
                signode += nodes.Text(' ')
        self.next.describe_signature(signode, mode, env, symbol)


class ASTDeclaratorRef(ASTBase):
    def __init__(self, next, attrs):
        # type: (Any, Any) -> None
        assert next
        self.next = next
        self.attrs = attrs

    @property
    def name(self):
        # type: () -> ASTNestedName
        return self.next.name

    @property
    def isPack(self):
        # type: () -> bool
        return True

    @property
    def function_params(self):
        # type: () -> Any
        return self.next.function_params

    def require_space_after_declSpecs(self):
        # type: () -> bool
        return self.next.require_space_after_declSpecs()

    def _stringify(self, transform):
        # type: (Callable[[Any], str]) -> str
        res = ['&']
        for a in self.attrs:
            res.append(transform(a))
        if len(self.attrs) > 0 and self.next.require_space_after_declSpecs:
            res.append(' ')
        res.append(transform(self.next))
        return ''.join(res)

    def get_modifiers_id(self, version):
        # type: (int) -> str
        return self.next.get_modifiers_id(version)

    def get_param_id(self, version):  # only the parameters (if any)
        # type: (int) -> str
        return self.next.get_param_id(version)

    def get_ptr_suffix_id(self, version):
        # type: (int) -> str
        if version == 1:
            return 'R' + self.next.get_ptr_suffix_id(version)
        else:
            return self.next.get_ptr_suffix_id(version) + 'R'

    def get_type_id(self, version, returnTypeId):
        # type: (int, str) -> str
        assert version >= 2
        # ReturnType &next, so we are part of the return type of 'next
        return self.next.get_type_id(version, returnTypeId='R' + returnTypeId)

    def is_function_type(self):
        # type: () -> bool
        return self.next.is_function_type()

    def describe_signature(self, signode, mode, env, symbol):
        # type: (addnodes.desc_signature, str, BuildEnvironment, Symbol) -> None
        _verify_description_mode(mode)
        signode += nodes.Text("&")
        for a in self.attrs:
            a.describe_signature(signode)
        if len(self.attrs) > 0 and self.next.require_space_after_declSpecs:
            signode += nodes.Text(' ')
        self.next.describe_signature(signode, mode, env, symbol)


class ASTDeclaratorParamPack(ASTBase):
    def __init__(self, next):
        # type: (Any) -> None
        assert next
        self.next = next

    @property
    def name(self):
        # type: () -> ASTNestedName
        return self.next.name

    @property
    def function_params(self):
        # type: () -> Any
        return self.next.function_params

    def require_space_after_declSpecs(self):
        # type: () -> bool
        return False

    def _stringify(self, transform):
        # type: (Callable[[Any], str]) -> str
        res = transform(self.next)
        if self.next.name:
            res = ' ' + res
        return '...' + res

    def get_modifiers_id(self, version):
        # type: (int) -> str
        return self.next.get_modifiers_id(version)

    def get_param_id(self, version):  # only the parameters (if any)
        # type: (int) -> str
        return self.next.get_param_id(version)

    def get_ptr_suffix_id(self, version):
        # type: (int) -> str
        if version == 1:
            return 'Dp' + self.next.get_ptr_suffix_id(version)
        else:
            return self.next.get_ptr_suffix_id(version) + 'Dp'

    def get_type_id(self, version, returnTypeId):
        # type: (int, str) -> str
        assert version >= 2
        # ReturnType... next, so we are part of the return type of 'next
        return self.next.get_type_id(version, returnTypeId='Dp' + returnTypeId)

    def is_function_type(self):
        # type: () -> bool
        return self.next.is_function_type()

    def describe_signature(self, signode, mode, env, symbol):
        # type: (addnodes.desc_signature, str, BuildEnvironment, Symbol) -> None
        _verify_description_mode(mode)
        signode += nodes.Text("...")
        if self.next.name:
            signode += nodes.Text(' ')
        self.next.describe_signature(signode, mode, env, symbol)


class ASTDeclaratorMemPtr(ASTBase):
    def __init__(self, className, const, volatile, next):
        # type: (Any, bool, bool, Any) -> None
        assert className
        assert next
        self.className = className
        self.const = const
        self.volatile = volatile
        self.next = next

    @property
    def name(self):
        # type: () -> ASTNestedName
        return self.next.name

    @property
    def function_params(self):
        # type: () -> Any
        return self.next.function_params

    def require_space_after_declSpecs(self):
        # type: () -> bool
        return True

    def _stringify(self, transform):
        # type: (Callable[[Any], str]) -> str
        res = []
        res.append(transform(self.className))
        res.append('::*')
        if self.volatile:
            res.append(' volatile')
        if self.const:
            res.append(' const')
        if self.next.require_space_after_declSpecs():
            res.append(' ')
        res.append(transform(self.next))
        return ''.join(res)

    def get_modifiers_id(self, version):
        # type: (int) -> str
        if version == 1:
            raise NoOldIdError()
        else:
            return self.next.get_modifiers_id(version)

    def get_param_id(self, version):  # only the parameters (if any)
        # type: (int) -> str
        if version == 1:
            raise NoOldIdError()
        else:
            return self.next.get_param_id(version)

    def get_ptr_suffix_id(self, version):
        # type: (int) -> str
        if version == 1:
            raise NoOldIdError()
        else:
            raise NotImplementedError()
            return self.next.get_ptr_suffix_id(version) + 'Dp'

    def get_type_id(self, version, returnTypeId):
        # type: (int, str) -> str
        assert version >= 2
        # ReturnType name::* next, so we are part of the return type of next
        nextReturnTypeId = ''
        if self.volatile:
            nextReturnTypeId += 'V'
        if self.const:
            nextReturnTypeId += 'K'
        nextReturnTypeId += 'M'
        nextReturnTypeId += self.className.get_id(version)
        nextReturnTypeId += returnTypeId
        return self.next.get_type_id(version, nextReturnTypeId)

    def is_function_type(self):
        # type: () -> bool
        return self.next.is_function_type()

    def describe_signature(self, signode, mode, env, symbol):
        # type: (addnodes.desc_signature, str, BuildEnvironment, Symbol) -> None
        _verify_description_mode(mode)
        self.className.describe_signature(signode, mode, env, symbol)
        signode += nodes.Text('::*')

        def _add_anno(signode, text):
            signode += addnodes.desc_annotation(text, text)
        if self.volatile:
            _add_anno(signode, 'volatile')
        if self.const:
            if self.volatile:
                signode += nodes.Text(' ')
            _add_anno(signode, 'const')
        if self.next.require_space_after_declSpecs():
            if self.volatile or self.const:
                signode += nodes.Text(' ')
        self.next.describe_signature(signode, mode, env, symbol)


class ASTDeclaratorParen(ASTBase):
    def __init__(self, inner, next):
        # type: (Any, Any) -> None
        assert inner
        assert next
        self.inner = inner
        self.next = next
        # TODO: we assume the name, params, and qualifiers are in inner

    @property
    def name(self):
        # type: () -> ASTNestedName
        return self.inner.name

    @property
    def function_params(self):
        # type: () -> Any
        return self.inner.function_params

    def require_space_after_declSpecs(self):
        # type: () -> bool
        return True

    def _stringify(self, transform):
        # type: (Callable[[Any], str]) -> str
        res = ['(']
        res.append(transform(self.inner))
        res.append(')')
        res.append(transform(self.next))
        return ''.join(res)

    def get_modifiers_id(self, version):
        # type: (int) -> str
        return self.inner.get_modifiers_id(version)

    def get_param_id(self, version):  # only the parameters (if any)
        # type: (int) -> str
        return self.inner.get_param_id(version)

    def get_ptr_suffix_id(self, version):
        # type: (int) -> str
        if version == 1:
            raise NoOldIdError()  # TODO: was this implemented before?
            return self.next.get_ptr_suffix_id(version) + \
                self.inner.get_ptr_suffix_id(version)
        else:
            return self.inner.get_ptr_suffix_id(version) + \
                self.next.get_ptr_suffix_id(version)

    def get_type_id(self, version, returnTypeId):
        # type: (int, str) -> str
        assert version >= 2
        # ReturnType (inner)next, so 'inner' returns everything outside
        nextId = self.next.get_type_id(version, returnTypeId)
        return self.inner.get_type_id(version, returnTypeId=nextId)

    def is_function_type(self):
        # type: () -> bool
        return self.inner.is_function_type()

    def describe_signature(self, signode, mode, env, symbol):
        # type: (addnodes.desc_signature, str, BuildEnvironment, Symbol) -> None
        _verify_description_mode(mode)
        signode += nodes.Text('(')
        self.inner.describe_signature(signode, mode, env, symbol)
        signode += nodes.Text(')')
        self.next.describe_signature(signode, "noneIsName", env, symbol)


class ASTDeclaratorNameParamQual(ASTBase):
    def __init__(self, declId, arrayOps, paramQual):
        # type: (Any, List[Any], Any) -> None
        self.declId = declId
        self.arrayOps = arrayOps
        self.paramQual = paramQual

    @property
    def name(self):
        # type: () -> ASTNestedName
        return self.declId

    @property
    def isPack(self):
        # type: () -> bool
        return False

    @property
    def function_params(self):
        # type: () -> Any
        return self.paramQual.function_params

    def get_modifiers_id(self, version):  # only the modifiers for a function, e.g.,
        # type: (int) -> str
        # cv-qualifiers
        if self.paramQual:
            return self.paramQual.get_modifiers_id(version)
        raise Exception("This should only be called on a function: %s" % self)

    def get_param_id(self, version):  # only the parameters (if any)
        # type: (int) -> str
        if self.paramQual:
            return self.paramQual.get_param_id(version)
        else:
            return ''

    def get_ptr_suffix_id(self, version):  # only the array specifiers
        # type: (int) -> str
        return ''.join(a.get_id(version) for a in self.arrayOps)

    def get_type_id(self, version, returnTypeId):
        # type: (int, str) -> str
        assert version >= 2
        res = []
        # TOOD: can we actually have both array ops and paramQual?
        res.append(self.get_ptr_suffix_id(version))
        if self.paramQual:
            res.append(self.get_modifiers_id(version))
            res.append('F')
            res.append(returnTypeId)
            res.append(self.get_param_id(version))
            res.append('E')
        else:
            res.append(returnTypeId)
        return ''.join(res)

    # ------------------------------------------------------------------------

    def require_space_after_declSpecs(self):
        # type: () -> bool
        return self.declId is not None

    def is_function_type(self):
        # type: () -> bool
        return self.paramQual is not None

    def _stringify(self, transform):
        # type: (Callable[[Any], str]) -> str
        res = []
        if self.declId:
            res.append(transform(self.declId))
        for op in self.arrayOps:
            res.append(transform(op))
        if self.paramQual:
            res.append(transform(self.paramQual))
        return ''.join(res)

    def describe_signature(self, signode, mode, env, symbol):
        # type: (addnodes.desc_signature, str, BuildEnvironment, Symbol) -> None
        _verify_description_mode(mode)
        if self.declId:
            self.declId.describe_signature(signode, mode, env, symbol)
        for op in self.arrayOps:
            op.describe_signature(signode, mode, env, symbol)
        if self.paramQual:
            self.paramQual.describe_signature(signode, mode, env, symbol)


class ASTInitializer(ASTBase):
    def __init__(self, value):
        self.value = value

    def _stringify(self, transform):
        # type: (Callable[[Any], str]) -> str
        return ' = ' + transform(self.value)

    def describe_signature(self, signode, mode, env, symbol):
        # type: (addnodes.desc_signature, str, BuildEnvironment, Symbol) -> None
        _verify_description_mode(mode)
        signode.append(nodes.Text(' = '))
        self.value.describe_signature(signode, 'markType', env, symbol)


class ASTType(ASTBase):
    def __init__(self, declSpecs, decl):
        # type: (Any, Any) -> None
        assert declSpecs
        assert decl
        self.declSpecs = declSpecs
        self.decl = decl

    @property
    def name(self):
        # type: () -> ASTNestedName
        return self.decl.name

    @property
    def isPack(self):
        # type: () -> bool
        return self.decl.isPack

    @property
    def function_params(self):
        # type: () -> Any
        return self.decl.function_params

    def get_id(self, version, objectType=None, symbol=None):
        # type: (int, str, Symbol) -> str
        if version == 1:
            res = []
            if objectType:  # needs the name
                if objectType == 'function':  # also modifiers
                    res.append(symbol.get_full_nested_name().get_id(version))
                    res.append(self.decl.get_param_id(version))
                    res.append(self.decl.get_modifiers_id(version))
                    if (self.declSpecs.leftSpecs.constexpr or
                            (self.declSpecs.rightSpecs and
                             self.declSpecs.rightSpecs.constexpr)):
                        res.append('CE')
                elif objectType == 'type':  # just the name
                    res.append(symbol.get_full_nested_name().get_id(version))
                else:
                    print(objectType)
                    assert False
            else:  # only type encoding
                if self.decl.is_function_type():
                    raise NoOldIdError()
                res.append(self.declSpecs.get_id(version))
                res.append(self.decl.get_ptr_suffix_id(version))
                res.append(self.decl.get_param_id(version))
            return ''.join(res)
        # other versions
        res = []
        if objectType:  # needs the name
            if objectType == 'function':  # also modifiers
                modifiers = self.decl.get_modifiers_id(version)
                res.append(symbol.get_full_nested_name().get_id(version, modifiers))
                if version >= 4:
                    # with templates we need to mangle the return type in as well
                    templ = symbol.declaration.templatePrefix
                    if templ is not None:
                        typeId = self.decl.get_ptr_suffix_id(version)
                        returnTypeId = self.declSpecs.get_id(version)
                        res.append(typeId)
                        res.append(returnTypeId)
                res.append(self.decl.get_param_id(version))
            elif objectType == 'type':  # just the name
                res.append(symbol.get_full_nested_name().get_id(version))
            else:
                print(objectType)
                assert False
        else:  # only type encoding
            # the 'returnType' of a non-function type is simply just the last
            # type, i.e., for 'int*' it is 'int'
            returnTypeId = self.declSpecs.get_id(version)
            typeId = self.decl.get_type_id(version, returnTypeId)
            res.append(typeId)
        return ''.join(res)

    def _stringify(self, transform):
        # type: (Callable[[Any], str]) -> str
        res = []
        declSpecs = transform(self.declSpecs)
        res.append(declSpecs)
        if self.decl.require_space_after_declSpecs() and len(declSpecs) > 0:
            res.append(' ')
        res.append(transform(self.decl))
        return ''.join(res)

    def get_type_declaration_prefix(self):
        # type: () -> str
        if self.declSpecs.trailingTypeSpec:
            return 'typedef'
        else:
            return 'type'

    def describe_signature(self, signode, mode, env, symbol):
        # type: (addnodes.desc_signature, str, BuildEnvironment, Symbol) -> None
        _verify_description_mode(mode)
        self.declSpecs.describe_signature(signode, 'markType', env, symbol)
        if (self.decl.require_space_after_declSpecs() and
                len(str(self.declSpecs)) > 0):
            signode += nodes.Text(' ')
        # for parameters that don't really declare new names we get 'markType',
        # this should not be propagated, but be 'noneIsName'.
        if mode == 'markType':
            mode = 'noneIsName'
        self.decl.describe_signature(signode, mode, env, symbol)


class ASTTypeWithInit(ASTBase):
    def __init__(self, type, init):
        # type: (Any, Any) -> None
        self.type = type
        self.init = init

    @property
    def name(self):
        # type: () -> ASTNestedName
        return self.type.name

    @property
    def isPack(self):
        # type: () -> bool
        return self.type.isPack

    def get_id(self, version, objectType=None, symbol=None):
        # type: (int, str, Symbol) -> str
        if objectType != 'member':
            return self.type.get_id(version, objectType)
        if version == 1:
            return (symbol.get_full_nested_name().get_id(version) + '__' +
                    self.type.get_id(version))
        return symbol.get_full_nested_name().get_id(version)

    def _stringify(self, transform):
        # type: (Callable[[Any], str]) -> str
        res = []
        res.append(transform(self.type))
        if self.init:
            res.append(transform(self.init))
        return ''.join(res)

    def describe_signature(self, signode, mode, env, symbol):
        # type: (addnodes.desc_signature, str, BuildEnvironment, Symbol) -> None
        _verify_description_mode(mode)
        self.type.describe_signature(signode, mode, env, symbol)
        if self.init:
            self.init.describe_signature(signode, mode, env, symbol)


class ASTTypeUsing(ASTBase):
    def __init__(self, name, type):
        # type: (Any, Any) -> None
        self.name = name
        self.type = type

    def get_id(self, version, objectType=None, symbol=None):
        # type: (int, str, Symbol) -> str
        if version == 1:
            raise NoOldIdError()
        return symbol.get_full_nested_name().get_id(version)

    def _stringify(self, transform):
        # type: (Callable[[Any], str]) -> str
        res = []
        res.append(transform(self.name))
        if self.type:
            res.append(' = ')
            res.append(transform(self.type))
        return ''.join(res)

    def get_type_declaration_prefix(self):
        # type: () -> str
        return 'using'

    def describe_signature(self, signode, mode, env, symbol):
        # type: (addnodes.desc_signature, str, BuildEnvironment, Symbol) -> None
        _verify_description_mode(mode)
        self.name.describe_signature(signode, mode, env, symbol=symbol)
        if self.type:
            signode += nodes.Text(' = ')
            self.type.describe_signature(signode, 'markType', env, symbol=symbol)


class ASTConcept(ASTBase):
    def __init__(self, nestedName, initializer):
        # type: (Any, Any) -> None
        self.nestedName = nestedName
        self.initializer = initializer

    @property
    def name(self):
        # type: () -> ASTNestedName
        return self.nestedName

    def get_id(self, version, objectType=None, symbol=None):
        # type: (int, str, Symbol) -> str
        if version == 1:
            raise NoOldIdError()
        return symbol.get_full_nested_name().get_id(version)

    def _stringify(self, transform):
        # type: (Callable[[Any], str]) -> str
        res = transform(self.nestedName)
        if self.initializer:
            res += transform(self.initializer)
        return res

    def describe_signature(self, signode, mode, env, symbol):
        # type: (addnodes.desc_signature, str, BuildEnvironment, Symbol) -> None
        self.nestedName.describe_signature(signode, mode, env, symbol)
        if self.initializer:
            self.initializer.describe_signature(signode, mode, env, symbol)


class ASTBaseClass(ASTBase):
    def __init__(self, name, visibility, virtual, pack):
        # type: (Any, str, bool, bool) -> None
        self.name = name
        self.visibility = visibility
        self.virtual = virtual
        self.pack = pack

    def _stringify(self, transform):
        # type: (Callable[[Any], str]) -> str
        res = []
        if self.visibility != 'private':
            res.append(self.visibility)
            res.append(' ')
        if self.virtual:
            res.append('virtual ')
        res.append(transform(self.name))
        if self.pack:
            res.append('...')
        return ''.join(res)

    def describe_signature(self, signode, mode, env, symbol):
        # type: (addnodes.desc_signature, str, BuildEnvironment, Symbol) -> None
        _verify_description_mode(mode)
        if self.visibility != 'private':
            signode += addnodes.desc_annotation(self.visibility,
                                                self.visibility)
            signode += nodes.Text(' ')
        if self.virtual:
            signode += addnodes.desc_annotation('virtual', 'virtual')
            signode += nodes.Text(' ')
        self.name.describe_signature(signode, 'markType', env, symbol=symbol)
        if self.pack:
            signode += nodes.Text('...')


class ASTClass(ASTBase):
    def __init__(self, name, final, bases):
        # type: (Any, bool, List[Any]) -> None
        self.name = name
        self.final = final
        self.bases = bases

    def get_id(self, version, objectType, symbol):
        # type: (int, str, Symbol) -> str
        return symbol.get_full_nested_name().get_id(version)

    def _stringify(self, transform):
        # type: (Callable[[Any], str]) -> str
        res = []
        res.append(transform(self.name))
        if self.final:
            res.append(' final')
        if len(self.bases) > 0:
            res.append(' : ')
            first = True
            for b in self.bases:
                if not first:
                    res.append(', ')
                first = False
                res.append(transform(b))
        return ''.join(res)

    def describe_signature(self, signode, mode, env, symbol):
        # type: (addnodes.desc_signature, str, BuildEnvironment, Symbol) -> None
        _verify_description_mode(mode)
        self.name.describe_signature(signode, mode, env, symbol=symbol)
        if self.final:
            signode += nodes.Text(' ')
            signode += addnodes.desc_annotation('final', 'final')
        if len(self.bases) > 0:
            signode += nodes.Text(' : ')
            for b in self.bases:
                b.describe_signature(signode, mode, env, symbol=symbol)
                signode += nodes.Text(', ')
            signode.pop()


class ASTUnion(ASTBase):
    def __init__(self, name):
        # type: (Any) -> None
        self.name = name

    def get_id(self, version, objectType, symbol):
        # type: (int, str, Symbol) -> str
        if version == 1:
            raise NoOldIdError()
        return symbol.get_full_nested_name().get_id(version)

    def _stringify(self, transform):
        # type: (Callable[[Any], str]) -> str
        return transform(self.name)

    def describe_signature(self, signode, mode, env, symbol):
        # type: (addnodes.desc_signature, str, BuildEnvironment, Symbol) -> None
        _verify_description_mode(mode)
        self.name.describe_signature(signode, mode, env, symbol=symbol)


class ASTEnum(ASTBase):
    def __init__(self, name, scoped, underlyingType):
        # type: (Any, str, Any) -> None
        self.name = name
        self.scoped = scoped
        self.underlyingType = underlyingType

    def get_id(self, version, objectType, symbol):
        # type: (int, str, Symbol) -> str
        if version == 1:
            raise NoOldIdError()
        return symbol.get_full_nested_name().get_id(version)

    def _stringify(self, transform):
        # type: (Callable[[Any], str]) -> str
        res = []
        if self.scoped:
            res.append(self.scoped)
            res.append(' ')
        res.append(transform(self.name))
        if self.underlyingType:
            res.append(' : ')
            res.append(transform(self.underlyingType))
        return ''.join(res)

    def describe_signature(self, signode, mode, env, symbol):
        # type: (addnodes.desc_signature, str, BuildEnvironment, Symbol) -> None
        _verify_description_mode(mode)
        # self.scoped has been done by the CPPEnumObject
        self.name.describe_signature(signode, mode, env, symbol=symbol)
        if self.underlyingType:
            signode += nodes.Text(' : ')
            self.underlyingType.describe_signature(signode, 'noneIsName',
                                                   env, symbol=symbol)


class ASTEnumerator(ASTBase):
    def __init__(self, name, init):
        # type: (Any, Any) -> None
        self.name = name
        self.init = init

    def get_id(self, version, objectType, symbol):
        # type: (int, str, Symbol) -> str
        if version == 1:
            raise NoOldIdError()
        return symbol.get_full_nested_name().get_id(version)

    def _stringify(self, transform):
        # type: (Callable[[Any], str]) -> str
        res = []
        res.append(transform(self.name))
        if self.init:
            res.append(transform(self.init))
        return ''.join(res)

    def describe_signature(self, signode, mode, env, symbol):
        # type: (addnodes.desc_signature, str, BuildEnvironment, Symbol) -> None
        _verify_description_mode(mode)
        self.name.describe_signature(signode, mode, env, symbol)
        if self.init:
            self.init.describe_signature(signode, 'markType', env, symbol)


class ASTDeclaration(ASTBase):
    def __init__(self, objectType, visibility, templatePrefix, declaration):
        # type: (str, str, Any, Any) -> None
        self.objectType = objectType
        self.visibility = visibility
        self.templatePrefix = templatePrefix
        self.declaration = declaration

        self.symbol = None  # type: Symbol
        # set by CPPObject._add_enumerator_to_parent
        self.enumeratorScopedSymbol = None  # type: Any

    def clone(self):
        # type: () -> ASTDeclaration
        if self.templatePrefix:
            templatePrefixClone = self.templatePrefix.clone()
        else:
            templatePrefixClone = None
        return ASTDeclaration(self.objectType, self.visibility,
                              templatePrefixClone,
                              self.declaration.clone())

    @property
    def name(self):
        # type: () -> ASTNestedName
        return self.declaration.name

    @property
    def function_params(self):
        # type: () -> Any
        if self.objectType != 'function':
            return None
        return self.declaration.function_params

    def get_id(self, version, prefixed=True):
        # type: (int, bool) -> str
        if version == 1:
            if self.templatePrefix:
                raise NoOldIdError()
            if self.objectType == 'enumerator' and self.enumeratorScopedSymbol:
                return self.enumeratorScopedSymbol.declaration.get_id(version)
            return self.declaration.get_id(version, self.objectType, self.symbol)
        # version >= 2
        if self.objectType == 'enumerator' and self.enumeratorScopedSymbol:
            return self.enumeratorScopedSymbol.declaration.get_id(version, prefixed)
        if prefixed:
            res = [_id_prefix[version]]
        else:
            res = []
        if self.templatePrefix:
            res.append(self.templatePrefix.get_id(version))
        res.append(self.declaration.get_id(version, self.objectType, self.symbol))
        return ''.join(res)

    def get_newest_id(self):
        # type: () -> str
        return self.get_id(_max_id, True)

    def _stringify(self, transform):
        # type: (Callable[[Any], str]) -> str
        res = []
        if self.visibility and self.visibility != "public":
            res.append(self.visibility)
            res.append(' ')
        if self.templatePrefix:
            res.append(transform(self.templatePrefix))
        res.append(transform(self.declaration))
        return ''.join(res)

    def describe_signature(self, signode, mode, env, options):
        # type: (addnodes.desc_signature, str, BuildEnvironment, Dict) -> None
        _verify_description_mode(mode)
        assert self.symbol
        # The caller of the domain added a desc_signature node.
        # Always enable multiline:
        signode['is_multiline'] = True
        # Put each line in a desc_signature_line node.
        mainDeclNode = addnodes.desc_signature_line()
        mainDeclNode.sphinx_cpp_tagname = 'declarator'
        mainDeclNode['add_permalink'] = not self.symbol.isRedeclaration

        if self.templatePrefix:
            self.templatePrefix.describe_signature(signode, mode, env,
                                                   symbol=self.symbol,
                                                   lineSpec=options.get('tparam-line-spec'))
        signode += mainDeclNode
        if self.visibility and self.visibility != "public":
            mainDeclNode += addnodes.desc_annotation(self.visibility + " ",
                                                     self.visibility + " ")
        if self.objectType == 'type':
            prefix = self.declaration.get_type_declaration_prefix()
            prefix += ' '
            mainDeclNode += addnodes.desc_annotation(prefix, prefix)
        elif self.objectType == 'concept':
            mainDeclNode += addnodes.desc_annotation('concept ', 'concept ')
        elif self.objectType == 'member':
            pass
        elif self.objectType == 'function':
            pass
        elif self.objectType == 'class':
            mainDeclNode += addnodes.desc_annotation('class ', 'class ')
        elif self.objectType == 'union':
            mainDeclNode += addnodes.desc_annotation('union ', 'union ')
        elif self.objectType == 'enum':
            prefix = 'enum '
            if self.scoped:  # type: ignore
                prefix += self.scoped  # type: ignore
                prefix += ' '
            mainDeclNode += addnodes.desc_annotation(prefix, prefix)
        elif self.objectType == 'enumerator':
            mainDeclNode += addnodes.desc_annotation('enumerator ', 'enumerator ')
        else:
            assert False
        self.declaration.describe_signature(mainDeclNode, mode, env, self.symbol)


class ASTNamespace(ASTBase):
    def __init__(self, nestedName, templatePrefix):
        # type: (ASTNestedName, ASTTemplateDeclarationPrefix) -> None
        self.nestedName = nestedName
        self.templatePrefix = templatePrefix

    def _stringify(self, transform):
        # type: (Callable[[Any], str]) -> str
        res = []
        if self.templatePrefix:
            res.append(transform(self.templatePrefix))
        res.append(transform(self.nestedName))
        return ''.join(res)


class SymbolLookupResult:
    def __init__(self, symbols, parentSymbol, identOrOp, templateParams, templateArgs):
        # type: (Iterator[Symbol], Symbol, Union[ASTIdentifier, ASTOperator], Any, ASTTemplateArgs) -> None  # NOQA
        self.symbols = symbols
        self.parentSymbol = parentSymbol
        self.identOrOp = identOrOp
        self.templateParams = templateParams
        self.templateArgs = templateArgs


class Symbol:
    debug_lookup = False
    debug_show_tree = False

    def _assert_invariants(self):
        # type: () -> None
        if not self.parent:
            # parent == None means global scope, so declaration means a parent
            assert not self.identOrOp
            assert not self.templateParams
            assert not self.templateArgs
            assert not self.declaration
            assert not self.docname
        else:
            if self.declaration:
                assert self.docname

    def __setattr__(self, key, value):
        if key == "children":
            assert False
        else:
            return super().__setattr__(key, value)

    def __init__(self,
                 parent,          # type: Symbol
                 identOrOp,       # type: Union[ASTIdentifier, ASTOperator]
                 templateParams,  # type: Any
                 templateArgs,    # type: Any
                 declaration,     # type: ASTDeclaration
                 docname          # type: str
                 ):
        # type: (...) -> None
        self.parent = parent
        self.identOrOp = identOrOp
        self.templateParams = templateParams  # template<templateParams>
        self.templateArgs = templateArgs  # identifier<templateArgs>
        self.declaration = declaration
        self.docname = docname
        self.isRedeclaration = False
        self._assert_invariants()

        # Remember to modify Symbol.remove if modifications to the parent change.
        self._children = []  # type: List[Symbol]
        self._anonChildren = []  # type: List[Symbol]
        # note: _children includes _anonChildren
        if self.parent:
            self.parent._children.append(self)
        if self.declaration:
            self.declaration.symbol = self

        # Do symbol addition after self._children has been initialised.
        self._add_template_and_function_params()

    def _fill_empty(self, declaration, docname):
        # type: (ASTDeclaration, str) -> None
        self._assert_invariants()
        assert not self.declaration
        assert not self.docname
        assert declaration
        assert docname
        self.declaration = declaration
        self.declaration.symbol = self
        self.docname = docname
        self._assert_invariants()
        # and symbol addition should be done as well
        self._add_template_and_function_params()

    def _add_template_and_function_params(self):
        # Note: we may be called from _fill_empty, so the symbols we want
        #       to add may actually already be present (as empty symbols).

        # add symbols for the template params
        if self.templateParams:
            for p in self.templateParams.params:
                if not p.get_identifier():
                    continue
                # only add a declaration if we our self are from a declaration
                if self.declaration:
                    decl = ASTDeclaration('templateParam', None, None, p)
                else:
                    decl = None
                nne = ASTNestedNameElement(p.get_identifier(), None)
                nn = ASTNestedName([nne], [False], rooted=False)
                self._add_symbols(nn, [], decl, self.docname)
        # add symbols for function parameters, if any
        if self.declaration is not None and self.declaration.function_params is not None:
            for p in self.declaration.function_params:
                if p.arg is None:
                    continue
                nn = p.arg.name
                if nn is None:
                    continue
                # (comparing to the template params: we have checked that we are a declaration)
                decl = ASTDeclaration('functionParam', None, None, p)
                assert not nn.rooted
                assert len(nn.names) == 1
                self._add_symbols(nn, [], decl, self.docname)

    def remove(self):
        if self.parent is None:
            return
        assert self in self.parent._children
        self.parent._children.remove(self)
        self.parent = None

    def clear_doc(self, docname):
        # type: (str) -> None
        newChildren = []
        for sChild in self._children:
            sChild.clear_doc(docname)
            if sChild.declaration and sChild.docname == docname:
                sChild.declaration = None
                sChild.docname = None
            newChildren.append(sChild)
        self._children = newChildren

    def get_all_symbols(self):
        # type: () -> Iterator[Any]
        yield self
        for sChild in self._children:
            for s in sChild.get_all_symbols():
                yield s

    @property
    def children_recurse_anon(self):
        for c in self._children:
            yield c
            if not c.identOrOp.is_anon():
                continue

            yield from c.children_recurse_anon

    def get_lookup_key(self):
        # type: () -> List[Tuple[ASTNestedNameElement, Any]]
        symbols = []
        s = self
        while s.parent:
            symbols.append(s)
            s = s.parent
        symbols.reverse()
        key = []
        for s in symbols:
            nne = ASTNestedNameElement(s.identOrOp, s.templateArgs)
            key.append((nne, s.templateParams))
        return key

    def get_full_nested_name(self):
        # type: () -> ASTNestedName
        names = []
        templates = []
        for nne, templateParams in self.get_lookup_key():
            names.append(nne)
            templates.append(False)
        return ASTNestedName(names, templates, rooted=False)

    def _find_first_named_symbol(
            self,
            identOrOp,          # type: Union[ASTIdentifier, ASTOperator]
            templateParams,     # type: Any
            templateArgs,       # type: ASTTemplateArgs
            templateShorthand,  # type: bool
            matchSelf,          # type: bool
            recurseInAnon,      # type: bool
            correctPrimaryTemplateArgs  # type: bool
            ):  # NOQA
        # type: (...) -> Symbol
        res = self._find_named_symbols(identOrOp, templateParams, templateArgs,
                                       templateShorthand, matchSelf, recurseInAnon,
                                       correctPrimaryTemplateArgs)
        try:
            return next(res)
        except StopIteration:
            return None

    def _find_named_symbols(self,
                            identOrOp,          # type: Union[ASTIdentifier, ASTOperator]
                            templateParams,     # type: Any
                            templateArgs,       # type: ASTTemplateArgs
                            templateShorthand,  # type: bool
                            matchSelf,          # type: bool
                            recurseInAnon,      # type: bool
                            correctPrimaryTemplateArgs  # type: bool
                            ):
        # type: (...) -> Iterator[Symbol]

        def isSpecialization():
            # the names of the template parameters must be given exactly as args
            # and params that are packs must in the args be the name expanded
            if len(templateParams.params) != len(templateArgs.args):
                return True
            # having no template params and no arguments is also a specialization
            if len(templateParams.params) == 0:
                return True
            for i in range(len(templateParams.params)):
                param = templateParams.params[i]
                arg = templateArgs.args[i]
                # TODO: doing this by string manipulation is probably not the most efficient
                paramName = str(param.name)
                argTxt = str(arg)
                isArgPackExpansion = argTxt.endswith('...')
                if param.isPack != isArgPackExpansion:
                    return True
                argName = argTxt[:-3] if isArgPackExpansion else argTxt
                if paramName != argName:
                    return True
            return False
        if correctPrimaryTemplateArgs:
            if templateParams is not None and templateArgs is not None:
                # If both are given, but it's not a specialization, then do lookup as if
                # there is no argument list.
                # For example: template<typename T> int A<T>::var;
                if not isSpecialization():
                    templateArgs = None

        def matches(s):
            if s.identOrOp != identOrOp:
                return False
            if (s.templateParams is None) != (templateParams is None):
                if templateParams is not None:
                    # we query with params, they must match params
                    return False
                if not templateShorthand:
                    # we don't query with params, and we do care about them
                    return False
            if templateParams:
                # TODO: do better comparison
                if str(s.templateParams) != str(templateParams):
                    return False
            if (s.templateArgs is None) != (templateArgs is None):
                return False
            if s.templateArgs:
                # TODO: do better comparison
                if str(s.templateArgs) != str(templateArgs):
                    return False
            return True
        if matchSelf and matches(self):
            yield self
        children = self.children_recurse_anon if recurseInAnon else self._children
        for s in children:
            if matches(s):
                yield s

    def _symbol_lookup(
            self,
            nestedName,                   # type: ASTNestedName
            templateDecls,                # type: List[Any]
            onMissingQualifiedSymbol,
            # type: Callable[[Symbol, Union[ASTIdentifier, ASTOperator], Any, ASTTemplateArgs], Symbol]  # NOQA
            strictTemplateParamArgLists,  # type: bool
            ancestorLookupType,           # type: str
            templateShorthand,            # type: bool
            matchSelf,                    # type: bool
            recurseInAnon,                # type: bool
            correctPrimaryTemplateArgs    # type: bool
            ):
        # type: (...) -> SymbolLookupResult
        # ancestorLookupType: if not None, specifies the target type of the lookup

        if strictTemplateParamArgLists:
            # Each template argument list must have a template parameter list.
            # But to declare a template there must be an additional template parameter list.
            assert (nestedName.num_templates() == len(templateDecls) or
                    nestedName.num_templates() + 1 == len(templateDecls))
        else:
            assert len(templateDecls) <= nestedName.num_templates() + 1

        names = nestedName.names

        # find the right starting point for lookup
        parentSymbol = self
        if nestedName.rooted:
            while parentSymbol.parent:
                parentSymbol = parentSymbol.parent
        if ancestorLookupType is not None:
            # walk up until we find the first identifier
            firstName = names[0]
            if not firstName.is_operator():
                while parentSymbol.parent:
                    if parentSymbol.find_identifier(firstName.identOrOp,
                                                    matchSelf=matchSelf,
                                                    recurseInAnon=recurseInAnon):
                        # if we are in the scope of a constructor but wants to
                        # reference the class we need to walk one extra up
                        if (len(names) == 1 and ancestorLookupType == 'class' and matchSelf and
                                parentSymbol.parent and
                                parentSymbol.parent.identOrOp == firstName.identOrOp):
                            pass
                        else:
                            break
                    parentSymbol = parentSymbol.parent

        # and now the actual lookup
        iTemplateDecl = 0
        for name in names[:-1]:
            identOrOp = name.identOrOp
            templateArgs = name.templateArgs
            if strictTemplateParamArgLists:
                # there must be a parameter list
                if templateArgs:
                    assert iTemplateDecl < len(templateDecls)
                    templateParams = templateDecls[iTemplateDecl]
                    iTemplateDecl += 1
                else:
                    templateParams = None
            else:
                # take the next template parameter list if there is one
                # otherwise it's ok
                if templateArgs and iTemplateDecl < len(templateDecls):
                    templateParams = templateDecls[iTemplateDecl]
                    iTemplateDecl += 1
                else:
                    templateParams = None

            symbol = parentSymbol._find_first_named_symbol(
                identOrOp,
                templateParams, templateArgs,
                templateShorthand=templateShorthand,
                matchSelf=matchSelf,
                recurseInAnon=recurseInAnon,
                correctPrimaryTemplateArgs=correctPrimaryTemplateArgs)
            if symbol is None:
                symbol = onMissingQualifiedSymbol(parentSymbol, identOrOp,
                                                  templateParams, templateArgs)
                if symbol is None:
                    return None
            # We have now matched part of a nested name, and need to match more
            # so even if we should matchSelf before, we definitely shouldn't
            # even more. (see also issue #2666)
            matchSelf = False
            parentSymbol = symbol

        # handle the last name
        name = names[-1]
        identOrOp = name.identOrOp
        templateArgs = name.templateArgs
        if iTemplateDecl < len(templateDecls):
            assert iTemplateDecl + 1 == len(templateDecls)
            templateParams = templateDecls[iTemplateDecl]
        else:
            assert iTemplateDecl == len(templateDecls)
            templateParams = None

        symbols = parentSymbol._find_named_symbols(
            identOrOp, templateParams, templateArgs,
            templateShorthand=templateShorthand, matchSelf=matchSelf,
            recurseInAnon=recurseInAnon, correctPrimaryTemplateArgs=False)
        return SymbolLookupResult(symbols, parentSymbol,
                                  identOrOp, templateParams, templateArgs)

    def _add_symbols(self, nestedName, templateDecls, declaration, docname):
        # type: (ASTNestedName, List[Any], ASTDeclaration, str) -> Symbol
        # Used for adding a whole path of symbols, where the last may or may not
        # be an actual declaration.

        if Symbol.debug_lookup:
            print("_add_symbols:")
            print("   tdecls:", templateDecls)
            print("   nn:    ", nestedName)
            print("   decl:  ", declaration)
            print("   doc:   ", docname)

        def onMissingQualifiedSymbol(parentSymbol, identOrOp, templateParams, templateArgs):
            # type: (Symbol, Union[ASTIdentifier, ASTOperator], Any, ASTTemplateArgs) -> Symbol
            if Symbol.debug_lookup:
                print("   _add_symbols, onMissingQualifiedSymbol:")
                print("      templateParams:", templateParams)
                print("      identOrOp:     ", identOrOp)
                print("      templateARgs:  ", templateArgs)
            return Symbol(parent=parentSymbol, identOrOp=identOrOp,
                          templateParams=templateParams,
                          templateArgs=templateArgs, declaration=None,
                          docname=None)

        lookupResult = self._symbol_lookup(nestedName, templateDecls,
                                           onMissingQualifiedSymbol,
                                           strictTemplateParamArgLists=True,
                                           ancestorLookupType=None,
                                           templateShorthand=False,
                                           matchSelf=False,
                                           recurseInAnon=True,
                                           correctPrimaryTemplateArgs=True)
        assert lookupResult is not None  # we create symbols all the way, so that can't happen
        symbols = list(lookupResult.symbols)
        if len(symbols) == 0:
            if Symbol.debug_lookup:
                print("   _add_symbols, result, no symbol:")
                print("      templateParams:", lookupResult.templateParams)
                print("      identOrOp:     ", lookupResult.identOrOp)
                print("      templateArgs:  ", lookupResult.templateArgs)
                print("      declaration:   ", declaration)
                print("      docname:       ", docname)
            symbol = Symbol(parent=lookupResult.parentSymbol,
                            identOrOp=lookupResult.identOrOp,
                            templateParams=lookupResult.templateParams,
                            templateArgs=lookupResult.templateArgs,
                            declaration=declaration,
                            docname=docname)
            return symbol

        if Symbol.debug_lookup:
            print("   _add_symbols, result, symbols:")
            print("      number symbols:", len(symbols))

        if not declaration:
            if Symbol.debug_lookup:
                print("      no delcaration")
            # good, just a scope creation
            # TODO: what if we have more than one symbol?
            return symbols[0]

        noDecl = []
        withDecl = []
        dupDecl = []
        for s in symbols:
            if s.declaration is None:
                noDecl.append(s)
            elif s.isRedeclaration:
                dupDecl.append(s)
            else:
                withDecl.append(s)
        if Symbol.debug_lookup:
            print("      #noDecl:  ", len(noDecl))
            print("      #withDecl:", len(withDecl))
            print("      #dupDecl: ", len(dupDecl))
        # With partial builds we may start with a large symbol tree stripped of declarations.
        # Essentially any combination of noDecl, withDecl, and dupDecls seems possible.
        # TODO: make partial builds fully work. What should happen when the primary symbol gets
        #  deleted, and other duplicates exist? The full document should probably be rebuild.

        # First check if one of those with a declaration matches.
        # If it's a function, we need to compare IDs,
        # otherwise there should be only one symbol with a declaration.
        def makeCandSymbol():
            if Symbol.debug_lookup:
                print("      begin: creating candidate symbol")
            symbol = Symbol(parent=lookupResult.parentSymbol,
                            identOrOp=lookupResult.identOrOp,
                            templateParams=lookupResult.templateParams,
                            templateArgs=lookupResult.templateArgs,
                            declaration=declaration,
                            docname=docname)
            if Symbol.debug_lookup:
                print("      end:   creating candidate symbol")
            return symbol
        if len(withDecl) == 0:
            candSymbol = None
        else:
            candSymbol = makeCandSymbol()

            def handleDuplicateDeclaration(symbol, candSymbol):
                if Symbol.debug_lookup:
                    print("      redeclaration")
                # Redeclaration of the same symbol.
                # Let the new one be there, but raise an error to the client
                # so it can use the real symbol as subscope.
                # This will probably result in a duplicate id warning.
                candSymbol.isRedeclaration = True
                raise _DuplicateSymbolError(symbol, declaration)

            if declaration.objectType != "function":
                assert len(withDecl) <= 1
                handleDuplicateDeclaration(withDecl[0], candSymbol)
                # (not reachable)

            # a function, so compare IDs
            candId = declaration.get_newest_id()
            if Symbol.debug_lookup:
                print("      candId:", candId)
            for symbol in withDecl:
                oldId = symbol.declaration.get_newest_id()
                if Symbol.debug_lookup:
                    print("      oldId: ", oldId)
                if candId == oldId:
                    handleDuplicateDeclaration(symbol, candSymbol)
                    # (not reachable)
            # no candidate symbol found with matching ID
        # if there is an empty symbol, fill that one
        if len(noDecl) == 0:
            if Symbol.debug_lookup:
                print("      no match, no empty, candSybmol is not None?:", candSymbol is not None)  # NOQA
            if candSymbol is not None:
                return candSymbol
            else:
                return makeCandSymbol()
        else:
            if Symbol.debug_lookup:
                print("      no match, but fill an empty declaration, candSybmol is not None?:", candSymbol is not None)  # NOQA
            if candSymbol is not None:
                candSymbol.remove()
            # assert len(noDecl) == 1
            # TODO: enable assertion when we at some point find out how to do cleanup
            # for now, just take the first one, it should work fine ... right?
            symbol = noDecl[0]
            # If someone first opened the scope, and then later
            # declares it, e.g,
            # .. namespace:: Test
            # .. namespace:: nullptr
            # .. class:: Test
            symbol._fill_empty(declaration, docname)
            return symbol

    def merge_with(self, other, docnames, env):
        # type: (Symbol, List[str], BuildEnvironment) -> None
        assert other is not None
        for otherChild in other._children:
            ourChild = self._find_first_named_symbol(
                identOrOp=otherChild.identOrOp,
                templateParams=otherChild.templateParams,
                templateArgs=otherChild.templateArgs,
                templateShorthand=False, matchSelf=False,
                recurseInAnon=False, correctPrimaryTemplateArgs=False)
            if ourChild is None:
                # TODO: hmm, should we prune by docnames?
                self._children.append(otherChild)
                otherChild.parent = self
                otherChild._assert_invariants()
                continue
            if otherChild.declaration and otherChild.docname in docnames:
                if not ourChild.declaration:
                    ourChild._fill_empty(otherChild.declaration, otherChild.docname)
                elif ourChild.docname != otherChild.docname:
                    name = str(ourChild.declaration)
                    msg = __("Duplicate declaration, also defined in '%s'.\n"
                             "Declaration is '%s'.")
                    msg = msg % (ourChild.docname, name)
                    logger.warning(msg, location=otherChild.docname)
                else:
                    # Both have declarations, and in the same docname.
                    # This can apparently happen, it should be safe to
                    # just ignore it, right?
                    pass
            ourChild.merge_with(otherChild, docnames, env)

    def add_name(self, nestedName, templatePrefix=None):
        # type: (ASTNestedName, ASTTemplateDeclarationPrefix) -> Symbol
        if templatePrefix:
            templateDecls = templatePrefix.templates
        else:
            templateDecls = []
        return self._add_symbols(nestedName, templateDecls,
                                 declaration=None, docname=None)

    def add_declaration(self, declaration, docname):
        # type: (ASTDeclaration, str) -> Symbol
        assert declaration
        assert docname
        nestedName = declaration.name
        if declaration.templatePrefix:
            templateDecls = declaration.templatePrefix.templates
        else:
            templateDecls = []
        return self._add_symbols(nestedName, templateDecls, declaration, docname)

    def find_identifier(self, identOrOp, matchSelf, recurseInAnon):
        # type: (Union[ASTIdentifier, ASTOperator], bool, bool) -> Symbol
        if matchSelf and self.identOrOp == identOrOp:
            return self
        children = self.children_recurse_anon if recurseInAnon else self._children
        for s in children:
            if s.identOrOp == identOrOp:
                return s
        return None

    def direct_lookup(self, key):
        # type: (List[Tuple[ASTNestedNameElement, Any]]) -> Symbol
        s = self
        for name, templateParams in key:
            identOrOp = name.identOrOp
            templateArgs = name.templateArgs
            s = s._find_first_named_symbol(identOrOp,
                                           templateParams, templateArgs,
                                           templateShorthand=False,
                                           matchSelf=False,
                                           recurseInAnon=False,
                                           correctPrimaryTemplateArgs=False)
            if not s:
                return None
        return s

    def find_name(self, nestedName, templateDecls, typ, templateShorthand,
                  matchSelf, recurseInAnon):
        # type: (ASTNestedName, List[Any], str, bool, bool, bool) -> List[Symbol]
        # templateShorthand: missing template parameter lists for templates is ok

        def onMissingQualifiedSymbol(parentSymbol, identOrOp, templateParams, templateArgs):
            # type: (Symbol, Union[ASTIdentifier, ASTOperator], Any, ASTTemplateArgs) -> Symbol
            # TODO: Maybe search without template args?
            #       Though, the correctPrimaryTemplateArgs does
            #       that for primary templates.
            #       Is there another case where it would be good?
            return None

        lookupResult = self._symbol_lookup(nestedName, templateDecls,
                                           onMissingQualifiedSymbol,
                                           strictTemplateParamArgLists=False,
                                           ancestorLookupType=typ,
                                           templateShorthand=templateShorthand,
                                           matchSelf=matchSelf,
                                           recurseInAnon=recurseInAnon,
                                           correctPrimaryTemplateArgs=False)
        if lookupResult is None:
            # if it was a part of the qualification that could not be found
            return None

        res = list(lookupResult.symbols)
        if len(res) != 0:
            return res

        # try without template params and args
        symbol = lookupResult.parentSymbol._find_first_named_symbol(
            lookupResult.identOrOp, None, None,
            templateShorthand=templateShorthand, matchSelf=matchSelf,
            recurseInAnon=recurseInAnon, correctPrimaryTemplateArgs=False)
        if symbol is not None:
            return [symbol]
        else:
            return None

    def find_declaration(self, declaration, typ, templateShorthand,
                         matchSelf, recurseInAnon):
        # type: (ASTDeclaration, str, bool, bool, bool) -> Symbol
        # templateShorthand: missing template parameter lists for templates is ok
        nestedName = declaration.name
        if declaration.templatePrefix:
            templateDecls = declaration.templatePrefix.templates
        else:
            templateDecls = []

        def onMissingQualifiedSymbol(parentSymbol, identOrOp, templateParams, templateArgs):
            # type: (Symbol, Union[ASTIdentifier, ASTOperator], Any, ASTTemplateArgs) -> Symbol
            return None

        lookupResult = self._symbol_lookup(nestedName, templateDecls,
                                           onMissingQualifiedSymbol,
                                           strictTemplateParamArgLists=False,
                                           ancestorLookupType=typ,
                                           templateShorthand=templateShorthand,
                                           matchSelf=matchSelf,
                                           recurseInAnon=recurseInAnon,
                                           correctPrimaryTemplateArgs=False)

        if lookupResult is None:
            return None

        symbols = list(lookupResult.symbols)
        if len(symbols) == 0:
            return None

        querySymbol = Symbol(parent=lookupResult.parentSymbol,
                             identOrOp=lookupResult.identOrOp,
                             templateParams=lookupResult.templateParams,
                             templateArgs=lookupResult.templateArgs,
                             declaration=declaration,
                             docname='fakeDocnameForQuery')
        queryId = declaration.get_newest_id()
        for symbol in symbols:
            if symbol.declaration is None:
                continue
            candId = symbol.declaration.get_newest_id()
            if candId == queryId:
                querySymbol.remove()
                return symbol
        querySymbol.remove()
        return None

    def to_string(self, indent):
        # type: (int) -> str
        res = ['\t' * indent]
        if not self.parent:
            res.append('::')
        else:
            if self.templateParams:
                res.append(str(self.templateParams))
                res.append('\n')
                res.append('\t' * indent)
            if self.identOrOp:
                res.append(str(self.identOrOp))
            else:
                res.append(str(self.declaration))
            if self.templateArgs:
                res.append(str(self.templateArgs))
            if self.declaration:
                res.append(": ")
                if self.isRedeclaration:
                    res.append('!!duplicate!! ')
                res.append(str(self.declaration))
        if self.docname:
            res.append('\t(')
            res.append(self.docname)
            res.append(')')
        res.append('\n')
        return ''.join(res)

    def dump(self, indent):
        # type: (int) -> str
        res = [self.to_string(indent)]
        for c in self._children:
            res.append(c.dump(indent + 1))
        return ''.join(res)


class DefinitionParser:
    # those without signedness and size modifiers
    # see https://en.cppreference.com/w/cpp/language/types
    _simple_fundemental_types = (
        'void', 'bool', 'char', 'wchar_t', 'char16_t', 'char32_t', 'int',
        'float', 'double', 'auto'
    )

    _prefix_keys = ('class', 'struct', 'enum', 'union', 'typename')

    def __init__(self, definition, warnEnv, config):
        # type: (Any, Any, Config) -> None
        self.definition = definition.strip()
        self.pos = 0
        self.end = len(self.definition)
        self.last_match = None  # type: Match
        self._previous_state = (0, None)  # type: Tuple[int, Match]
        self.otherErrors = []  # type: List[DefinitionError]
        # in our tests the following is set to False to capture bad parsing
        self.allowFallbackExpressionParsing = True

        self.warnEnv = warnEnv
        self.config = config

    def _make_multi_error(self, errors, header):
        # type: (List[Any], str) -> DefinitionError
        if len(errors) == 1:
            if len(header) > 0:
                return DefinitionError(header + '\n' + str(errors[0][0]))
            else:
                return DefinitionError(str(errors[0][0]))
        result = [header, '\n']
        for e in errors:
            if len(e[1]) > 0:
                ident = '  '
                result.append(e[1])
                result.append(':\n')
                for line in str(e[0]).split('\n'):
                    if len(line) == 0:
                        continue
                    result.append(ident)
                    result.append(line)
                    result.append('\n')
            else:
                result.append(str(e[0]))
        return DefinitionError(''.join(result))

    def status(self, msg):
        # type: (str) -> None
        # for debugging
        indicator = '-' * self.pos + '^'
        print("%s\n%s\n%s" % (msg, self.definition, indicator))

    def fail(self, msg):
        # type: (str) -> None
        errors = []
        indicator = '-' * self.pos + '^'
        exMain = DefinitionError(
            'Invalid definition: %s [error at %d]\n  %s\n  %s' %
            (msg, self.pos, self.definition, indicator))
        errors.append((exMain, "Main error"))
        for err in self.otherErrors:
            errors.append((err, "Potential other error"))
        self.otherErrors = []
        raise self._make_multi_error(errors, '')

    def warn(self, msg):
        # type: (str) -> None
        if self.warnEnv:
            self.warnEnv.warn(msg)
        else:
            print("Warning: %s" % msg)

    def match(self, regex):
        # type: (Pattern) -> bool
        match = regex.match(self.definition, self.pos)
        if match is not None:
            self._previous_state = (self.pos, self.last_match)
            self.pos = match.end()
            self.last_match = match
            return True
        return False

    def backout(self):
        # type: () -> None
        self.pos, self.last_match = self._previous_state

    def skip_string(self, string):
        # type: (str) -> bool
        strlen = len(string)
        if self.definition[self.pos:self.pos + strlen] == string:
            self.pos += strlen
            return True
        return False

    def skip_word(self, word):
        # type: (str) -> bool
        return self.match(re.compile(r'\b%s\b' % re.escape(word)))

    def skip_ws(self):
        # type: () -> bool
        return self.match(_whitespace_re)

    def skip_word_and_ws(self, word):
        # type: (str) -> bool
        if self.skip_word(word):
            self.skip_ws()
            return True
        return False

    def skip_string_and_ws(self, string):
        # type: (str) -> bool
        if self.skip_string(string):
            self.skip_ws()
            return True
        return False

    @property
    def eof(self):
        # type: () -> bool
        return self.pos >= self.end

    @property
    def current_char(self):
        # type: () -> str
        try:
            return self.definition[self.pos]
        except IndexError:
            return 'EOF'

    @property
    def matched_text(self):
        # type: () -> str
        if self.last_match is not None:
            return self.last_match.group()
        else:
            return None

    def read_rest(self):
        # type: () -> str
        rv = self.definition[self.pos:]
        self.pos = self.end
        return rv

    def assert_end(self):
        # type: () -> None
        self.skip_ws()
        if not self.eof:
            self.fail('Expected end of definition.')

    def _parse_string(self):
        if self.current_char != '"':
            return None
        startPos = self.pos
        self.pos += 1
        escape = False
        while True:
            if self.eof:
                self.fail("Unexpected end during inside string.")
            elif self.current_char == '"' and not escape:
                self.pos += 1
                break
            elif self.current_char == '\\':
                escape = True
            else:
                escape = False
            self.pos += 1
        return self.definition[startPos:self.pos]

    def _parse_balanced_token_seq(self, end):
        # type: (List[str]) -> str
        # TODO: add handling of string literals and similar
        brackets = {'(': ')', '[': ']', '{': '}'}
        startPos = self.pos
        symbols = []  # type: List[str]
        while not self.eof:
            if len(symbols) == 0 and self.current_char in end:
                break
            if self.current_char in brackets.keys():
                symbols.append(brackets[self.current_char])
            elif len(symbols) > 0 and self.current_char == symbols[-1]:
                symbols.pop()
            elif self.current_char in ")]}":
                self.fail("Unexpected '%s' in balanced-token-seq." % self.current_char)
            self.pos += 1
        if self.eof:
            self.fail("Could not find end of balanced-token-seq starting at %d."
                      % startPos)
        return self.definition[startPos:self.pos]

    def _parse_attribute(self):
        # type: () -> Any
        self.skip_ws()
        # try C++11 style
        startPos = self.pos
        if self.skip_string_and_ws('['):
            if not self.skip_string('['):
                self.pos = startPos
            else:
                # TODO: actually implement the correct grammar
                arg = self._parse_balanced_token_seq(end=[']'])
                if not self.skip_string_and_ws(']'):
                    self.fail("Expected ']' in end of attribute.")
                if not self.skip_string_and_ws(']'):
                    self.fail("Expected ']' in end of attribute after [[...]")
                return ASTCPPAttribute(arg)

        # try GNU style
        if self.skip_word_and_ws('__attribute__'):
            if not self.skip_string_and_ws('('):
                self.fail("Expected '(' after '__attribute__'.")
            if not self.skip_string_and_ws('('):
                self.fail("Expected '(' after '__attribute__('.")
            attrs = []
            while 1:
                if self.match(_identifier_re):
                    name = self.matched_text
                    self.skip_ws()
                    if self.skip_string_and_ws('('):
                        self.fail('Parameterized GNU style attribute not yet supported.')
                    attrs.append(ASTGnuAttribute(name, None))
                    # TODO: parse arguments for the attribute
                if self.skip_string_and_ws(','):
                    continue
                elif self.skip_string_and_ws(')'):
                    break
                else:
                    self.fail("Expected identifier, ')', or ',' in __attribute__.")
            if not self.skip_string_and_ws(')'):
                self.fail("Expected ')' after '__attribute__((...)'")
            return ASTGnuAttributeList(attrs)

        # try the simple id attributes defined by the user
        for id in self.config.cpp_id_attributes:
            if self.skip_word_and_ws(id):
                return ASTIdAttribute(id)

        # try the paren attributes defined by the user
        for id in self.config.cpp_paren_attributes:
            if not self.skip_string_and_ws(id):
                continue
            if not self.skip_string('('):
                self.fail("Expected '(' after user-defined paren-attribute.")
            arg = self._parse_balanced_token_seq(end=[')'])
            if not self.skip_string(')'):
                self.fail("Expected ')' to end user-defined paren-attribute.")
            return ASTParenAttribute(id, arg)

        return None

    def _parse_literal(self):
        # -> integer-literal
        #  | character-literal
        #  | floating-literal
        #  | string-literal
        #  | boolean-literal -> "false" | "true"
        #  | pointer-literal -> "nullptr"
        #  | user-defined-literal
        self.skip_ws()
        if self.skip_word('nullptr'):
            return ASTPointerLiteral()
        if self.skip_word('true'):
            return ASTBooleanLiteral(True)
        if self.skip_word('false'):
            return ASTBooleanLiteral(False)
        for regex in [_float_literal_re, _binary_literal_re, _hex_literal_re,
                      _integer_literal_re, _octal_literal_re]:
            pos = self.pos
            if self.match(regex):
                while self.current_char in 'uUlLfF':
                    self.pos += 1
                return ASTNumberLiteral(self.definition[pos:self.pos])

        string = self._parse_string()
        if string is not None:
            return ASTStringLiteral(string)

        # character-literal
        if self.match(_char_literal_re):
            prefix = self.last_match.group(1)  # may be None when no prefix
            data = self.last_match.group(2)
            try:
                return ASTCharLiteral(prefix, data)
            except UnicodeDecodeError as e:
                self.fail("Can not handle character literal. Internal error was: %s" % e)
            except UnsupportedMultiCharacterCharLiteral:
                self.fail("Can not handle character literal"
                          " resulting in multiple decoded characters.")

        # TODO: user-defined lit
        return None

    def _parse_fold_or_paren_expression(self):
        # "(" expression ")"
        # fold-expression
        # -> ( cast-expression fold-operator ... )
        #  | ( ... fold-operator cast-expression )
        #  | ( cast-expression fold-operator ... fold-operator cast-expression
        if self.current_char != '(':
            return None
        self.pos += 1
        self.skip_ws()
        if self.skip_string_and_ws("..."):
            # ( ... fold-operator cast-expression )
            if not self.match(_fold_operator_re):
                self.fail("Expected fold operator after '...' in fold expression.")
            op = self.matched_text
            rightExpr = self._parse_cast_expression()
            if not self.skip_string(')'):
                self.fail("Expected ')' in end of fold expression.")
            return ASTFoldExpr(None, op, rightExpr)
        # try first parsing a unary right fold, or a binary fold
        pos = self.pos
        try:
            self.skip_ws()
            leftExpr = self._parse_cast_expression()
            self.skip_ws()
            if not self.match(_fold_operator_re):
                self.fail("Expected fold operator after left expression in fold expression.")
            op = self.matched_text
            self.skip_ws()
            if not self.skip_string_and_ws('...'):
                self.fail("Expected '...' after fold operator in fold expression.")
        except DefinitionError as eFold:
            self.pos = pos
            # fall back to a paren expression
            try:
                res = self._parse_expression(inTemplate=False)
                self.skip_ws()
                if not self.skip_string(')'):
                    self.fail("Expected ')' in end of parenthesized expression.")
            except DefinitionError as eExpr:
                raise self._make_multi_error([
                    (eFold, "If fold expression"),
                    (eExpr, "If parenthesized expression")
                ], "Error in fold expression or parenthesized expression.")
            return ASTParenExpr(res)
        # now it definitely is a fold expression
        if self.skip_string(')'):
            return ASTFoldExpr(leftExpr, op, None)
        if not self.match(_fold_operator_re):
            self.fail("Expected fold operator or ')' after '...' in fold expression.")
        if op != self.matched_text:
            self.fail("Operators are different in binary fold: '%s' and '%s'."
                      % (op, self.matched_text))
        rightExpr = self._parse_cast_expression()
        self.skip_ws()
        if not self.skip_string(')'):
            self.fail("Expected ')' to end binary fold expression.")
        return ASTFoldExpr(leftExpr, op, rightExpr)

    def _parse_primary_expression(self):
        # literal
        # "this"
        # lambda-expression
        # "(" expression ")"
        # fold-expression
        # id-expression -> we parse this with _parse_nested_name
        self.skip_ws()
        res = self._parse_literal()
        if res is not None:
            return res
        self.skip_ws()
        if self.skip_word("this"):
            return ASTThisLiteral()
        # TODO: try lambda expression
        res = self._parse_fold_or_paren_expression()
        if res is not None:
            return res
        return self._parse_nested_name()

    def _parse_expression_list_or_braced_init_list(self):
        # type: () -> Tuple[List[Any], str]
        self.skip_ws()
        if self.skip_string_and_ws('('):
            close = ')'
            name = 'parenthesized expression-list'
        elif self.skip_string_and_ws('{'):
            close = '}'
            name = 'braced-init-list'
            self.fail('Sorry, braced-init-list not yet supported.')
        else:
            return None, None
        exprs = []
        self.skip_ws()
        if not self.skip_string(close):
            while True:
                self.skip_ws()
                expr = self._parse_expression(inTemplate=False)
                self.skip_ws()
                if self.skip_string('...'):
                    exprs.append(ASTPackExpansionExpr(expr))
                else:
                    exprs.append(expr)
                self.skip_ws()
                if self.skip_string(close):
                    break
                if not self.skip_string(','):
                    self.fail("Error in %s, expected ',' or '%s'." % (name, close))
        return exprs, close

    def _parse_postfix_expression(self):
        # -> primary
        #  | postfix "[" expression "]"
        #  | postfix "[" braced-init-list [opt] "]"
        #  | postfix "(" expression-list [opt] ")"
        #  | postfix "." "template" [opt] id-expression
        #  | postfix "->" "template" [opt] id-expression
        #  | postfix "." pseudo-destructor-name
        #  | postfix "->" pseudo-destructor-name
        #  | postfix "++"
        #  | postfix "--"
        #  | simple-type-specifier "(" expression-list [opt] ")"
        #  | simple-type-specifier braced-init-list
        #  | typename-specifier "(" expression-list [opt] ")"
        #  | typename-specifier braced-init-list
        #  | "dynamic_cast" "<" type-id ">" "(" expression ")"
        #  | "static_cast" "<" type-id ">" "(" expression ")"
        #  | "reinterpret_cast" "<" type-id ">" "(" expression ")"
        #  | "const_cast" "<" type-id ">" "(" expression ")"
        #  | "typeid" "(" expression ")"
        #  | "typeid" "(" type-id ")"

        prefixType = None
        prefix = None  # type: Any
        self.skip_ws()

        cast = None
        for c in _id_explicit_cast:
            if self.skip_word_and_ws(c):
                cast = c
                break
        if cast is not None:
            prefixType = "cast"
            if not self.skip_string("<"):
                self.fail("Expected '<' afer '%s'." % cast)
            typ = self._parse_type(False)
            self.skip_ws()
            if not self.skip_string_and_ws(">"):
                self.fail("Expected '>' after type in '%s'." % cast)
            if not self.skip_string("("):
                self.fail("Expected '(' in '%s'." % cast)

            def parser():
                return self._parse_expression(inTemplate=False)
            expr = self._parse_expression_fallback([')'], parser)
            self.skip_ws()
            if not self.skip_string(")"):
                self.fail("Expected ')' to end '%s'." % cast)
            prefix = ASTExplicitCast(cast, typ, expr)
        elif self.skip_word_and_ws("typeid"):
            prefixType = "typeid"
            if not self.skip_string_and_ws('('):
                self.fail("Expected '(' after 'typeid'.")
            pos = self.pos
            try:
                typ = self._parse_type(False)
                prefix = ASTTypeId(typ, isType=True)
                if not self.skip_string(')'):
                    self.fail("Expected ')' to end 'typeid' of type.")
            except DefinitionError as eType:
                self.pos = pos
                try:

                    def parser():
                        return self._parse_expression(inTemplate=False)
                    expr = self._parse_expression_fallback([')'], parser)
                    prefix = ASTTypeId(expr, isType=False)
                    if not self.skip_string(')'):
                        self.fail("Expected ')' to end 'typeid' of expression.")
                except DefinitionError as eExpr:
                    self.pos = pos
                    header = "Error in 'typeid(...)'."
                    header += " Expected type or expression."
                    errors = []
                    errors.append((eType, "If type"))
                    errors.append((eExpr, "If expression"))
                    raise self._make_multi_error(errors, header)
        else:  # a primary expression or a type
            pos = self.pos
            try:
                prefix = self._parse_primary_expression()
                prefixType = 'expr'
            except DefinitionError as eOuter:
                self.pos = pos
                try:
                    # we are potentially casting, so save parens for us
                    # TODO: hmm, would we need to try both with operatorCast and with None?
                    prefix = self._parse_type(False, 'operatorCast')
                    prefixType = 'typeOperatorCast'
                    #  | simple-type-specifier "(" expression-list [opt] ")"
                    #  | simple-type-specifier braced-init-list
                    #  | typename-specifier "(" expression-list [opt] ")"
                    #  | typename-specifier braced-init-list
                    self.skip_ws()
                    if self.current_char != '(' and self.current_char != '{':
                        self.fail("Expecting '(' or '{' after type in cast expression.")
                except DefinitionError as eInner:
                    self.pos = pos
                    header = "Error in postfix expression,"
                    header += " expected primary expression or type."
                    errors = []
                    errors.append((eOuter, "If primary expression"))
                    errors.append((eInner, "If type"))
                    raise self._make_multi_error(errors, header)

        # and now parse postfixes
        postFixes = []
        while True:
            self.skip_ws()
            if prefixType in ['expr', 'cast', 'typeid']:
                if self.skip_string_and_ws('['):
                    expr = self._parse_expression(inTemplate=False)
                    self.skip_ws()
                    if not self.skip_string(']'):
                        self.fail("Expected ']' in end of postfix expression.")
                    postFixes.append(ASTPostfixArray(expr))
                    continue
                if self.skip_string('.'):
                    if self.skip_string('*'):
                        # don't steal the dot
                        self.pos -= 2
                    elif self.skip_string('..'):
                        # don't steal the dot
                        self.pos -= 3
                    else:
                        name = self._parse_nested_name()
                        postFixes.append(ASTPostfixMember(name))  # type: ignore
                        continue
                if self.skip_string('->'):
                    if self.skip_string('*'):
                        # don't steal the arrow
                        self.pos -= 3
                    else:
                        name = self._parse_nested_name()
                        postFixes.append(ASTPostfixMemberOfPointer(name))  # type: ignore
                        continue
                if self.skip_string('++'):
                    postFixes.append(ASTPostfixInc())  # type: ignore
                    continue
                if self.skip_string('--'):
                    postFixes.append(ASTPostfixDec())  # type: ignore
                    continue
            lst, typ = self._parse_expression_list_or_braced_init_list()
            if lst is not None:
                if typ == ')':
                    postFixes.append(ASTPostfixCallExpr(lst))  # type: ignore
                else:
                    assert typ == '}'
                    assert False
                continue
            break
        if len(postFixes) == 0:
            return prefix
        else:
            return ASTPostfixExpr(prefix, postFixes)

    def _parse_unary_expression(self):
        # -> postfix
        #  | "++" cast
        #  | "--" cast
        #  | unary-operator cast -> (* | & | + | - | ! | ~) cast
        # The rest:
        #  | "sizeof" unary
        #  | "sizeof" "(" type-id ")"
        #  | "sizeof" "..." "(" identifier ")"
        #  | "alignof" "(" type-id ")"
        #  | noexcept-expression -> noexcept "(" expression ")"
        #  | new-expression
        #  | delete-expression
        self.skip_ws()
        for op in _expression_unary_ops:
            # TODO: hmm, should we be able to backtrack here?
            if self.skip_string(op):
                expr = self._parse_cast_expression()
                return ASTUnaryOpExpr(op, expr)
        if self.skip_word_and_ws('sizeof'):
            if self.skip_string_and_ws('...'):
                if not self.skip_string_and_ws('('):
                    self.fail("Expecting '(' after 'sizeof...'.")
                if not self.match(_identifier_re):
                    self.fail("Expecting identifier for 'sizeof...'.")
                ident = ASTIdentifier(self.matched_text)
                self.skip_ws()
                if not self.skip_string(")"):
                    self.fail("Expecting ')' to end 'sizeof...'.")
                return ASTSizeofParamPack(ident)
            if self.skip_string_and_ws('('):
                typ = self._parse_type(named=False)
                self.skip_ws()
                if not self.skip_string(')'):
                    self.fail("Expecting ')' to end 'sizeof'.")
                return ASTSizeofType(typ)
            expr = self._parse_unary_expression()
            return ASTSizeofExpr(expr)
        if self.skip_word_and_ws('alignof'):
            if not self.skip_string_and_ws('('):
                self.fail("Expecting '(' after 'alignof'.")
            typ = self._parse_type(named=False)
            self.skip_ws()
            if not self.skip_string(')'):
                self.fail("Expecting ')' to end 'alignof'.")
            return ASTAlignofExpr(typ)
        if self.skip_word_and_ws('noexcept'):
            if not self.skip_string_and_ws('('):
                self.fail("Expecting '(' after 'noexcept'.")
            expr = self._parse_expression(inTemplate=False)
            self.skip_ws()
            if not self.skip_string(')'):
                self.fail("Expecting ')' to end 'noexcept'.")
            return ASTNoexceptExpr(expr)
        # new-expression
        pos = self.pos
        rooted = self.skip_string('::')
        self.skip_ws()
        if not self.skip_word_and_ws('new'):
            self.pos = pos
        else:
            # new-placement[opt] new-type-id new-initializer[opt]
            # new-placement[opt] ( type-id ) new-initializer[opt]
            isNewTypeId = True
            if self.skip_string_and_ws('('):
                # either this is a new-placement or it's the second production
                # without placement, and it's actually the ( type-id ) part
                self.fail("Sorry, neither new-placement nor parenthesised type-id "
                          "in new-epression is supported yet.")
                # set isNewTypeId = False if it's (type-id)
            if isNewTypeId:
                declSpecs = self._parse_decl_specs(outer=None)
                decl = self._parse_declarator(named=False, paramMode="new")
            else:
                self.fail("Sorry, parenthesised type-id in new expression not yet supported.")
            lst, typ = self._parse_expression_list_or_braced_init_list()
            if lst:
                assert typ in ")}"
            return ASTNewExpr(rooted, isNewTypeId, ASTType(declSpecs, decl), lst, typ)
        # delete-expression
        pos = self.pos
        rooted = self.skip_string('::')
        self.skip_ws()
        if not self.skip_word_and_ws('delete'):
            self.pos = pos
        else:
            array = self.skip_string_and_ws('[')
            if array and not self.skip_string_and_ws(']'):
                self.fail("Expected ']' in array delete-expression.")
            expr = self._parse_cast_expression()
            return ASTDeleteExpr(rooted, array, expr)
        return self._parse_postfix_expression()

    def _parse_cast_expression(self):
        # -> unary  | "(" type-id ")" cast
        pos = self.pos
        self.skip_ws()
        if self.skip_string('('):
            try:
                typ = self._parse_type(False)
                if not self.skip_string(')'):
                    self.fail("Expected ')' in cast expression.")
                expr = self._parse_cast_expression()
                return ASTCastExpr(typ, expr)
            except DefinitionError as exCast:
                self.pos = pos
                try:
                    return self._parse_unary_expression()
                except DefinitionError as exUnary:
                    errs = []
                    errs.append((exCast, "If type cast expression"))
                    errs.append((exUnary, "If unary expression"))
                    raise self._make_multi_error(errs, "Error in cast expression.")
        else:
            return self._parse_unary_expression()

    def _parse_logical_or_expression(self, inTemplate):
        # logical-or     = logical-and      ||
        # logical-and    = inclusive-or     &&
        # inclusive-or   = exclusive-or     |
        # exclusive-or   = and              ^
        # and            = equality         &
        # equality       = relational       ==, !=
        # relational     = shift            <, >, <=, >=
        # shift          = additive         <<, >>
        # additive       = multiplicative   +, -
        # multiplicative = pm               *, /, %
        # pm             = cast             .*, ->*
        def _parse_bin_op_expr(self, opId, inTemplate):
            if opId + 1 == len(_expression_bin_ops):
                def parser(inTemplate):
                    return self._parse_cast_expression()
            else:
                def parser(inTemplate):
                    return _parse_bin_op_expr(self, opId + 1, inTemplate=inTemplate)
            exprs = []
            ops = []
            exprs.append(parser(inTemplate=inTemplate))
            while True:
                self.skip_ws()
                if inTemplate and self.current_char == '>':
                    break
                pos = self.pos
                oneMore = False
                for op in _expression_bin_ops[opId]:
                    if not self.skip_string(op):
                        continue
                    if op == '&' and self.current_char == '&':
                        # don't split the && 'token'
                        self.pos -= 1
                        # and btw. && has lower precedence, so we are done
                        break
                    try:
                        expr = parser(inTemplate=inTemplate)
                        exprs.append(expr)
                        ops.append(op)
                        oneMore = True
                        break
                    except DefinitionError:
                        self.pos = pos
                if not oneMore:
                    break
            return ASTBinOpExpr(exprs, ops)
        return _parse_bin_op_expr(self, 0, inTemplate=inTemplate)

    def _parse_conditional_expression_tail(self, orExprHead):
        # -> "?" expression ":" assignment-expression
        return None

    def _parse_assignment_expression(self, inTemplate):
        # -> conditional-expression
        #  | logical-or-expression assignment-operator initializer-clause
        #  | throw-expression
        # TODO: parse throw-expression: "throw" assignment-expression [opt]
        # if not a throw expression, then:
        # -> conditional-expression ->
        #     logical-or-expression
        #   | logical-or-expression "?" expression ":" assignment-expression
        #   | logical-or-expression assignment-operator initializer-clause
        exprs = []
        ops = []
        orExpr = self._parse_logical_or_expression(inTemplate=inTemplate)
        exprs.append(orExpr)
        # TODO: handle ternary with _parse_conditional_expression_tail
        while True:
            oneMore = False
            self.skip_ws()
            for op in _expression_assignment_ops:
                if not self.skip_string(op):
                    continue
                expr = self._parse_logical_or_expression(False)
                exprs.append(expr)
                ops.append(op)
                oneMore = True
            if not oneMore:
                break
        if len(ops) == 0:
            return orExpr
        else:
            return ASTAssignmentExpr(exprs, ops)

    def _parse_constant_expression(self, inTemplate):
        # -> conditional-expression
        orExpr = self._parse_logical_or_expression(inTemplate=inTemplate)
        # TODO: use _parse_conditional_expression_tail
        return orExpr

    def _parse_expression(self, inTemplate):
        # -> assignment-expression
        #  | expression "," assignment-expresion
        # TODO: actually parse the second production
        return self._parse_assignment_expression(inTemplate=inTemplate)

    def _parse_expression_fallback(self, end, parser, allow=True):
        # Stupidly "parse" an expression.
        # 'end' should be a list of characters which ends the expression.

        # first try to use the provided parser
        prevPos = self.pos
        try:
            return parser()
        except DefinitionError as e:
            # some places (e.g., template parameters) we really don't want to use fallback,
            # and for testing we may want to globally disable it
            if not allow or not self.allowFallbackExpressionParsing:
                raise
            self.warn("Parsing of expression failed. Using fallback parser."
                      " Error was:\n%s" % e)
            self.pos = prevPos
        # and then the fallback scanning
        assert end is not None
        self.skip_ws()
        startPos = self.pos
        if self.match(_string_re):
            value = self.matched_text
        else:
            # TODO: add handling of more bracket-like things, and quote handling
            brackets = {'(': ')', '[': ']', '<': '>'}
            symbols = []  # type: List[str]
            while not self.eof:
                if (len(symbols) == 0 and self.current_char in end):
                    break
                if self.current_char in brackets.keys():
                    symbols.append(brackets[self.current_char])
                elif len(symbols) > 0 and self.current_char == symbols[-1]:
                    symbols.pop()
                self.pos += 1
            if len(end) > 0 and self.eof:
                self.fail("Could not find end of expression starting at %d."
                          % startPos)
            value = self.definition[startPos:self.pos].strip()
        return ASTFallbackExpr(value.strip())

    def _parse_operator(self):
        # type: () -> ASTOperator
        self.skip_ws()
        # adapted from the old code
        # thank god, a regular operator definition
        if self.match(_operator_re):
            return ASTOperatorBuildIn(self.matched_text)

        # new/delete operator?
        for op in 'new', 'delete':
            if not self.skip_word(op):
                continue
            self.skip_ws()
            if self.skip_string('['):
                self.skip_ws()
                if not self.skip_string(']'):
                    self.fail('Expected "]" after  "operator ' + op + '["')
                op += '[]'
            return ASTOperatorBuildIn(op)

        # user-defined literal?
        if self.skip_string('""'):
            self.skip_ws()
            if not self.match(_identifier_re):
                self.fail("Expected user-defined literal suffix.")
            identifier = ASTIdentifier(self.matched_text)
            return ASTOperatorLiteral(identifier)

        # oh well, looks like a cast operator definition.
        # In that case, eat another type.
        type = self._parse_type(named=False, outer="operatorCast")
        return ASTOperatorType(type)

    def _parse_template_argument_list(self):
        # type: () -> ASTTemplateArgs
        self.skip_ws()
        if not self.skip_string_and_ws('<'):
            return None
        if self.skip_string('>'):
            return ASTTemplateArgs([])
        prevErrors = []
        templateArgs = []  # type: List
        while 1:
            pos = self.pos
            parsedComma = False
            parsedEnd = False
            try:
                type = self._parse_type(named=False)
                self.skip_ws()
                if self.skip_string('>'):
                    parsedEnd = True
                elif self.skip_string(','):
                    parsedComma = True
                else:
                    self.fail('Expected ">" or "," in template argument list.')
                templateArgs.append(type)
            except DefinitionError as e:
                prevErrors.append((e, "If type argument"))
                self.pos = pos
                try:
                    def parser():
                        return self._parse_constant_expression(inTemplate=True)
                    value = self._parse_expression_fallback([',', '>'], parser)
                    self.skip_ws()
                    if self.skip_string('>'):
                        parsedEnd = True
                    elif self.skip_string(','):
                        parsedComma = True
                    else:
                        self.fail('Expected ">" or "," in template argument list.')
                    templateArgs.append(ASTTemplateArgConstant(value))
                except DefinitionError as e:
                    self.pos = pos
                    prevErrors.append((e, "If non-type argument"))
                    header = "Error in parsing template argument list."
                    raise self._make_multi_error(prevErrors, header)
            if parsedEnd:
                assert not parsedComma
                break
        return ASTTemplateArgs(templateArgs)

    def _parse_nested_name(self, memberPointer=False):
        # type: (bool) -> ASTNestedName
        names = []  # type: List[Any]
        templates = []  # type: List[bool]

        self.skip_ws()
        rooted = False
        if self.skip_string('::'):
            rooted = True
        while 1:
            self.skip_ws()
            if len(names) > 0:
                template = self.skip_word_and_ws('template')
            else:
                template = False
            templates.append(template)
            identOrOp = None  # type: Union[ASTIdentifier, ASTOperator]
            if self.skip_word_and_ws('operator'):
                identOrOp = self._parse_operator()
            else:
                if not self.match(_identifier_re):
                    if memberPointer and len(names) > 0:
                        templates.pop()
                        break
                    self.fail("Expected identifier in nested name.")
                identifier = self.matched_text
                # make sure there isn't a keyword
                if identifier in _keywords:
                    self.fail("Expected identifier in nested name, "
                              "got keyword: %s" % identifier)
                identOrOp = ASTIdentifier(identifier)
            # try greedily to get template arguments,
            # but otherwise a < might be because we are in an expression
            pos = self.pos
            try:
                templateArgs = self._parse_template_argument_list()
            except DefinitionError as ex:
                self.pos = pos
                templateArgs = None
                self.otherErrors.append(ex)
            names.append(ASTNestedNameElement(identOrOp, templateArgs))

            self.skip_ws()
            if not self.skip_string('::'):
                if memberPointer:
                    self.fail("Expected '::' in pointer to member (function).")
                break
        return ASTNestedName(names, templates, rooted)

    def _parse_trailing_type_spec(self):
        # type: () -> Any
        # fundemental types
        self.skip_ws()
        for t in self._simple_fundemental_types:
            if self.skip_word(t):
                return ASTTrailingTypeSpecFundamental(t)

        # TODO: this could/should be more strict
        elements = []
        if self.skip_word_and_ws('signed'):
            elements.append('signed')
        elif self.skip_word_and_ws('unsigned'):
            elements.append('unsigned')
        while 1:
            if self.skip_word_and_ws('short'):
                elements.append('short')
            elif self.skip_word_and_ws('long'):
                elements.append('long')
            else:
                break
        if self.skip_word_and_ws('char'):
            elements.append('char')
        elif self.skip_word_and_ws('int'):
            elements.append('int')
        elif self.skip_word_and_ws('double'):
            elements.append('double')
        if len(elements) > 0:
            return ASTTrailingTypeSpecFundamental(' '.join(elements))

        # decltype
        self.skip_ws()
        if self.skip_word_and_ws('decltype'):
            if not self.skip_string_and_ws('('):
                self.fail("Expected '(' after 'decltype'.")
            if self.skip_word_and_ws('auto'):
                if not self.skip_string(')'):
                    self.fail("Expected ')' after 'decltype(auto'.")
                return ASTTrailingTypeSpecDecltypeAuto()
            expr = self._parse_expression(inTemplate=False)
            self.skip_ws()
            if not self.skip_string(')'):
                self.fail("Expected ')' after 'decltype(<expr>'.")
            return ASTTrailingTypeSpecDecltype(expr)

        # prefixed
        prefix = None
        self.skip_ws()
        for k in self._prefix_keys:
            if self.skip_word_and_ws(k):
                prefix = k
                break

        nestedName = self._parse_nested_name()
        return ASTTrailingTypeSpecName(prefix, nestedName)

    def _parse_parameters_and_qualifiers(self, paramMode):
        # type: (str) -> ASTParametersQualifiers
        if paramMode == 'new':
            return None
        self.skip_ws()
        if not self.skip_string('('):
            if paramMode == 'function':
                self.fail('Expecting "(" in parameters_and_qualifiers.')
            else:
                return None
        args = []
        self.skip_ws()
        if not self.skip_string(')'):
            while 1:
                self.skip_ws()
                if self.skip_string('...'):
                    args.append(ASTFunctionParameter(None, True))
                    self.skip_ws()
                    if not self.skip_string(')'):
                        self.fail('Expected ")" after "..." in '
                                  'parameters_and_qualifiers.')
                    break
                # note: it seems that function arguments can always be named,
                # even in function pointers and similar.
                arg = self._parse_type_with_init(outer=None, named='single')
                # TODO: parse default parameters # TODO: didn't we just do that?
                args.append(ASTFunctionParameter(arg))

                self.skip_ws()
                if self.skip_string(','):
                    continue
                elif self.skip_string(')'):
                    break
                else:
                    self.fail(
                        'Expecting "," or ")" in parameters_and_qualifiers, '
                        'got "%s".' % self.current_char)

        # TODO: why did we have this bail-out?
        # does it hurt to parse the extra stuff?
        # it's needed for pointer to member functions
        if paramMode != 'function' and False:
            return ASTParametersQualifiers(
                args, None, None, None, None, None, None, None)

        self.skip_ws()
        const = self.skip_word_and_ws('const')
        volatile = self.skip_word_and_ws('volatile')
        if not const:  # the can be permuted
            const = self.skip_word_and_ws('const')

        refQual = None
        if self.skip_string('&&'):
            refQual = '&&'
        if not refQual and self.skip_string('&'):
            refQual = '&'

        exceptionSpec = None
        override = None
        final = None
        initializer = None
        self.skip_ws()
        if self.skip_string('noexcept'):
            exceptionSpec = 'noexcept'
            self.skip_ws()
            if self.skip_string('('):
                self.fail('Parameterised "noexcept" not implemented.')

        self.skip_ws()
        override = self.skip_word_and_ws('override')
        final = self.skip_word_and_ws('final')
        if not override:
            override = self.skip_word_and_ws(
                'override')  # they can be permuted

        self.skip_ws()
        if self.skip_string('='):
            self.skip_ws()
            valid = ('0', 'delete', 'default')
            for w in valid:
                if self.skip_word_and_ws(w):
                    initializer = w
                    break
            if not initializer:
                self.fail(
                    'Expected "%s" in initializer-specifier.'
                    % '" or "'.join(valid))

        return ASTParametersQualifiers(
            args, volatile, const, refQual, exceptionSpec, override, final,
            initializer)

    def _parse_decl_specs_simple(self, outer, typed):
        # type: (str, bool) -> ASTDeclSpecsSimple
        """Just parse the simple ones."""
        storage = None
        threadLocal = None
        inline = None
        virtual = None
        explicit = None
        constexpr = None
        volatile = None
        const = None
        friend = None
        attrs = []
        while 1:  # accept any permutation of a subset of some decl-specs
            self.skip_ws()
            if not storage:
                if outer in ('member', 'function'):
                    if self.skip_word('static'):
                        storage = 'static'
                        continue
                    if self.skip_word('extern'):
                        storage = 'extern'
                        continue
                if outer == 'member':
                    if self.skip_word('mutable'):
                        storage = 'mutable'
                        continue
                if self.skip_word('register'):
                    storage = 'register'
                    continue
            if not threadLocal and outer == 'member':
                threadLocal = self.skip_word('thread_local')
                if threadLocal:
                    continue

            if outer == 'function':
                # function-specifiers
                if not inline:
                    inline = self.skip_word('inline')
                    if inline:
                        continue
                if not friend:
                    friend = self.skip_word('friend')
                    if friend:
                        continue
                if not virtual:
                    virtual = self.skip_word('virtual')
                    if virtual:
                        continue
                if not explicit:
                    explicit = self.skip_word('explicit')
                    if explicit:
                        continue

            if not constexpr and outer in ('member', 'function'):
                constexpr = self.skip_word("constexpr")
                if constexpr:
                    continue
            if not volatile and typed:
                volatile = self.skip_word('volatile')
                if volatile:
                    continue
            if not const and typed:
                const = self.skip_word('const')
                if const:
                    continue
            attr = self._parse_attribute()
            if attr:
                attrs.append(attr)
                continue
            break
        return ASTDeclSpecsSimple(storage, threadLocal, inline, virtual,
                                  explicit, constexpr, volatile, const,
                                  friend, attrs)

    def _parse_decl_specs(self, outer, typed=True):
        # type: (str, bool) -> ASTDeclSpecs
        if outer:
            if outer not in ('type', 'member', 'function', 'templateParam'):
                raise Exception('Internal error, unknown outer "%s".' % outer)
        """
        storage-class-specifier function-specifier "constexpr"
        "volatile" "const" trailing-type-specifier

        storage-class-specifier ->
              "static" (only for member_object and function_object)
            | "register"

        function-specifier -> "inline" | "virtual" | "explicit" (only for
        function_object)

        "constexpr" (only for member_object and function_object)
        """
        leftSpecs = self._parse_decl_specs_simple(outer, typed)
        rightSpecs = None

        if typed:
            trailing = self._parse_trailing_type_spec()
            rightSpecs = self._parse_decl_specs_simple(outer, typed)
        else:
            trailing = None
        return ASTDeclSpecs(outer, leftSpecs, rightSpecs, trailing)

    def _parse_declarator_name_param_qual(self, named, paramMode, typed):
        # type: (Union[bool, str], str, bool) -> ASTDeclaratorNameParamQual
        # now we should parse the name, and then suffixes
        if named == 'maybe':
            pos = self.pos
            try:
                declId = self._parse_nested_name()
            except DefinitionError:
                self.pos = pos
                declId = None
        elif named == 'single':
            if self.match(_identifier_re):
                identifier = ASTIdentifier(self.matched_text)
                nne = ASTNestedNameElement(identifier, None)
                declId = ASTNestedName([nne], [False], rooted=False)
                # if it's a member pointer, we may have '::', which should be an error
                self.skip_ws()
                if self.current_char == ':':
                    self.fail("Unexpected ':' after identifier.")
            else:
                declId = None
        elif named:
            declId = self._parse_nested_name()
        else:
            declId = None
        arrayOps = []
        while 1:
            self.skip_ws()
            if typed and self.skip_string('['):
                self.skip_ws()
                if self.skip_string(']'):
                    arrayOps.append(ASTArray(None))
                    continue

                def parser():
                    return self._parse_expression(inTemplate=False)
                value = self._parse_expression_fallback([']'], parser)
                if not self.skip_string(']'):
                    self.fail("Expected ']' in end of array operator.")
                arrayOps.append(ASTArray(value))
                continue
            else:
                break
        paramQual = self._parse_parameters_and_qualifiers(paramMode)
        return ASTDeclaratorNameParamQual(declId=declId, arrayOps=arrayOps,
                                          paramQual=paramQual)

    def _parse_declarator(self, named, paramMode, typed=True):
        # type: (Union[bool, str], str, bool) -> Any
        # 'typed' here means 'parse return type stuff'
        if paramMode not in ('type', 'function', 'operatorCast', 'new'):
            raise Exception(
                "Internal error, unknown paramMode '%s'." % paramMode)
        prevErrors = []
        self.skip_ws()
        if typed and self.skip_string('*'):
            self.skip_ws()
            volatile = False
            const = False
            attrs = []
            while 1:
                if not volatile:
                    volatile = self.skip_word_and_ws('volatile')
                    if volatile:
                        continue
                if not const:
                    const = self.skip_word_and_ws('const')
                    if const:
                        continue
                attr = self._parse_attribute()
                if attr is not None:
                    attrs.append(attr)
                    continue
                break
            next = self._parse_declarator(named, paramMode, typed)
            return ASTDeclaratorPtr(next=next, volatile=volatile, const=const, attrs=attrs)
        # TODO: shouldn't we parse an R-value ref here first?
        if typed and self.skip_string("&"):
            attrs = []
            while 1:
                attr = self._parse_attribute()
                if attr is None:
                    break
                attrs.append(attr)
            next = self._parse_declarator(named, paramMode, typed)
            return ASTDeclaratorRef(next=next, attrs=attrs)
        if typed and self.skip_string("..."):
            next = self._parse_declarator(named, paramMode, False)
            return ASTDeclaratorParamPack(next=next)
        if typed:  # pointer to member
            pos = self.pos
            try:
                name = self._parse_nested_name(memberPointer=True)
                self.skip_ws()
                if not self.skip_string('*'):
                    self.fail("Expected '*' in pointer to member declarator.")
                self.skip_ws()
            except DefinitionError as e:
                self.pos = pos
                prevErrors.append((e, "If pointer to member declarator"))
            else:
                volatile = False
                const = False
                while 1:
                    if not volatile:
                        volatile = self.skip_word_and_ws('volatile')
                        if volatile:
                            continue
                    if not const:
                        const = self.skip_word_and_ws('const')
                        if const:
                            continue
                    break
                next = self._parse_declarator(named, paramMode, typed)
                return ASTDeclaratorMemPtr(name, const, volatile, next=next)
        if typed and self.current_char == '(':  # note: peeking, not skipping
            if paramMode == "operatorCast":
                # TODO: we should be able to parse cast operators which return
                # function pointers. For now, just hax it and ignore.
                return ASTDeclaratorNameParamQual(declId=None, arrayOps=[],
                                                  paramQual=None)
            # maybe this is the beginning of params and quals,try that first,
            # otherwise assume it's noptr->declarator > ( ptr-declarator )
            pos = self.pos
            try:
                # assume this is params and quals
                res = self._parse_declarator_name_param_qual(named, paramMode,
                                                             typed)
                return res
            except DefinitionError as exParamQual:
                prevErrors.append((exParamQual, "If declId, parameters, and qualifiers"))
                self.pos = pos
                try:
                    assert self.current_char == '('
                    self.skip_string('(')
                    # TODO: hmm, if there is a name, it must be in inner, right?
                    # TODO: hmm, if there must be parameters, they must b
                    # inside, right?
                    inner = self._parse_declarator(named, paramMode, typed)
                    if not self.skip_string(')'):
                        self.fail("Expected ')' in \"( ptr-declarator )\"")
                    next = self._parse_declarator(named=False,
                                                  paramMode="type",
                                                  typed=typed)
                    return ASTDeclaratorParen(inner=inner, next=next)
                except DefinitionError as exNoPtrParen:
                    self.pos = pos
                    prevErrors.append((exNoPtrParen, "If parenthesis in noptr-declarator"))
                    header = "Error in declarator"
                    raise self._make_multi_error(prevErrors, header)
        pos = self.pos
        try:
            return self._parse_declarator_name_param_qual(named, paramMode, typed)
        except DefinitionError as e:
            self.pos = pos
            prevErrors.append((e, "If declarator-id"))
            header = "Error in declarator or parameters and qualifiers"
            raise self._make_multi_error(prevErrors, header)

    def _parse_initializer(self, outer=None, allowFallback=True):
        # type: (str, bool) -> ASTInitializer
        self.skip_ws()
        # TODO: support paren and brace initialization for memberObject
        if not self.skip_string('='):
            return None
        else:
            if outer == 'member':
                def parser():
                    return self._parse_assignment_expression(inTemplate=False)
                value = self._parse_expression_fallback([], parser,
                                                        allow=allowFallback)
            elif outer == 'templateParam':
                def parser():
                    return self._parse_assignment_expression(inTemplate=True)
                value = self._parse_expression_fallback([',', '>'], parser,
                                                        allow=allowFallback)
            elif outer is None:  # function parameter
                def parser():
                    return self._parse_assignment_expression(inTemplate=False)
                value = self._parse_expression_fallback([',', ')'], parser,
                                                        allow=allowFallback)
            else:
                self.fail("Internal error, initializer for outer '%s' not "
                          "implemented." % outer)
            return ASTInitializer(value)

    def _parse_type(self, named, outer=None):
        # type: (Union[bool, str], str) -> ASTType
        """
        named=False|'maybe'|True: 'maybe' is e.g., for function objects which
        doesn't need to name the arguments

        outer == operatorCast: annoying case, we should not take the params
        """
        if outer:  # always named
            if outer not in ('type', 'member', 'function',
                             'operatorCast', 'templateParam'):
                raise Exception('Internal error, unknown outer "%s".' % outer)
            if outer != 'operatorCast':
                assert named

        if outer in ('type', 'function'):
            # We allow type objects to just be a name.
            # Some functions don't have normal return types: constructors,
            # destrutors, cast operators
            prevErrors = []
            startPos = self.pos
            # first try without the type
            try:
                declSpecs = self._parse_decl_specs(outer=outer, typed=False)
                decl = self._parse_declarator(named=True, paramMode=outer,
                                              typed=False)
                self.assert_end()
            except DefinitionError as exUntyped:
                if outer == 'type':
                    desc = "If just a name"
                elif outer == 'function':
                    desc = "If the function has no return type"
                else:
                    assert False
                prevErrors.append((exUntyped, desc))
                self.pos = startPos
                try:
                    declSpecs = self._parse_decl_specs(outer=outer)
                    decl = self._parse_declarator(named=True, paramMode=outer)
                except DefinitionError as exTyped:
                    self.pos = startPos
                    if outer == 'type':
                        desc = "If typedef-like declaration"
                    elif outer == 'function':
                        desc = "If the function has a return type"
                    else:
                        assert False
                    prevErrors.append((exTyped, desc))
                    # Retain the else branch for easier debugging.
                    # TODO: it would be nice to save the previous stacktrace
                    #       and output it here.
                    if True:
                        if outer == 'type':
                            header = "Type must be either just a name or a "
                            header += "typedef-like declaration."
                        elif outer == 'function':
                            header = "Error when parsing function declaration."
                        else:
                            assert False
                        raise self._make_multi_error(prevErrors, header)
                    else:
                        # For testing purposes.
                        # do it again to get the proper traceback (how do you
                        # reliably save a traceback when an exception is
                        # constructed?)
                        self.pos = startPos
                        typed = True
                        declSpecs = self._parse_decl_specs(outer=outer, typed=typed)
                        decl = self._parse_declarator(named=True, paramMode=outer,
                                                      typed=typed)
        else:
            paramMode = 'type'
            if outer == 'member':  # i.e., member
                named = True
            elif outer == 'operatorCast':
                paramMode = 'operatorCast'
                outer = None
            elif outer == 'templateParam':
                named = 'single'
            declSpecs = self._parse_decl_specs(outer=outer)
            decl = self._parse_declarator(named=named, paramMode=paramMode)
        return ASTType(declSpecs, decl)

    def _parse_type_with_init(self, named, outer):
        # type: (Union[bool, str], str) -> Any
        if outer:
            assert outer in ('type', 'member', 'function', 'templateParam')
        type = self._parse_type(outer=outer, named=named)
        if outer != 'templateParam':
            init = self._parse_initializer(outer=outer)
            return ASTTypeWithInit(type, init)
        # it could also be a constrained type parameter, e.g., C T = int&
        pos = self.pos
        eExpr = None
        try:
            init = self._parse_initializer(outer=outer, allowFallback=False)
            # note: init may be None if there is no =
            if init is None:
                return ASTTypeWithInit(type, None)
            # we parsed an expression, so we must have a , or a >,
            # otherwise the expression didn't get everything
            self.skip_ws()
            if self.current_char != ',' and self.current_char != '>':
                # pretend it didn't happen
                self.pos = pos
                init = None
            else:
                # we assume that it was indeed an expression
                return ASTTypeWithInit(type, init)
        except DefinitionError as e:
            self.pos = pos
            eExpr = e
        if not self.skip_string("="):
            return ASTTypeWithInit(type, None)
        try:
            typeInit = self._parse_type(named=False, outer=None)
            return ASTTemplateParamConstrainedTypeWithInit(type, typeInit)
        except DefinitionError as eType:
            if eExpr is None:
                raise eType
            errs = []
            errs.append((eExpr, "If default is an expression"))
            errs.append((eType, "If default is a type"))
            msg = "Error in non-type template parameter"
            msg += " or constrianted template paramter."
            raise self._make_multi_error(errs, msg)

    def _parse_type_using(self):
        # type: () -> ASTTypeUsing
        name = self._parse_nested_name()
        self.skip_ws()
        if not self.skip_string('='):
            return ASTTypeUsing(name, None)
        type = self._parse_type(False, None)
        return ASTTypeUsing(name, type)

    def _parse_concept(self):
        # type: () -> ASTConcept
        nestedName = self._parse_nested_name()
        self.skip_ws()
        initializer = self._parse_initializer('member')
        return ASTConcept(nestedName, initializer)

    def _parse_class(self):
        # type: () -> ASTClass
        name = self._parse_nested_name()
        self.skip_ws()
        final = self.skip_word_and_ws('final')
        bases = []
        self.skip_ws()
        if self.skip_string(':'):
            while 1:
                self.skip_ws()
                visibility = 'private'
                virtual = False
                pack = False
                if self.skip_word_and_ws('virtual'):
                    virtual = True
                if self.match(_visibility_re):
                    visibility = self.matched_text
                    self.skip_ws()
                if not virtual and self.skip_word_and_ws('virtual'):
                    virtual = True
                baseName = self._parse_nested_name()
                self.skip_ws()
                pack = self.skip_string('...')
                bases.append(ASTBaseClass(baseName, visibility, virtual, pack))
                self.skip_ws()
                if self.skip_string(','):
                    continue
                else:
                    break
        return ASTClass(name, final, bases)

    def _parse_union(self):
        # type: () -> ASTUnion
        name = self._parse_nested_name()
        return ASTUnion(name)

    def _parse_enum(self):
        # type: () -> ASTEnum
        scoped = None  # is set by CPPEnumObject
        self.skip_ws()
        name = self._parse_nested_name()
        self.skip_ws()
        underlyingType = None
        if self.skip_string(':'):
            underlyingType = self._parse_type(named=False)
        return ASTEnum(name, scoped, underlyingType)

    def _parse_enumerator(self):
        # type: () -> ASTEnumerator
        name = self._parse_nested_name()
        self.skip_ws()
        init = None
        if self.skip_string('='):
            self.skip_ws()

            def parser():
                return self._parse_constant_expression(inTemplate=False)
            initVal = self._parse_expression_fallback([], parser)
            init = ASTInitializer(initVal)
        return ASTEnumerator(name, init)

    def _parse_template_parameter_list(self):
        # type: () -> ASTTemplateParams
        # only: '<' parameter-list '>'
        # we assume that 'template' has just been parsed
        templateParams = []  # type: List
        self.skip_ws()
        if not self.skip_string("<"):
            self.fail("Expected '<' after 'template'")
        while 1:
            prevErrors = []
            self.skip_ws()
            if self.skip_word('template'):
                # declare a tenplate template parameter
                nestedParams = self._parse_template_parameter_list()
                nestedParams.isNested = True
            else:
                nestedParams = None
            self.skip_ws()
            key = None
            if self.skip_word_and_ws('typename'):
                key = 'typename'
            elif self.skip_word_and_ws('class'):
                key = 'class'
            elif nestedParams:
                self.fail("Expected 'typename' or 'class' after "
                          "template template parameter list.")
            if key:
                # declare a type or template type parameter
                self.skip_ws()
                parameterPack = self.skip_string('...')
                self.skip_ws()
                if self.match(_identifier_re):
                    identifier = ASTIdentifier(self.matched_text)
                else:
                    identifier = None
                self.skip_ws()
                if not parameterPack and self.skip_string('='):
                    default = self._parse_type(named=False, outer=None)
                else:
                    default = None
                data = ASTTemplateKeyParamPackIdDefault(key, identifier,
                                                        parameterPack, default)
                if nestedParams:
                    # template type
                    param = ASTTemplateParamTemplateType(nestedParams, data)  # type: Any
                else:
                    # type
                    param = ASTTemplateParamType(data)
                templateParams.append(param)
            else:
                # declare a non-type parameter, or constrained type parameter
                pos = self.pos
                try:
                    param = self._parse_type_with_init('maybe', 'templateParam')
                    templateParams.append(ASTTemplateParamNonType(param))
                except DefinitionError as e:
                    msg = "If non-type template parameter or constrained template parameter"
                    prevErrors.append((e, msg))
                    self.pos = pos
            self.skip_ws()
            if self.skip_string('>'):
                return ASTTemplateParams(templateParams)
            elif self.skip_string(','):
                continue
            else:
                header = "Error in template parameter list."
                try:
                    self.fail('Expected "=", ",", or ">".')
                except DefinitionError as e:
                    prevErrors.append((e, ""))
                raise self._make_multi_error(prevErrors, header)

    def _parse_template_introduction(self):
        # type: () -> ASTTemplateIntroduction
        pos = self.pos
        try:
            concept = self._parse_nested_name()
        except Exception:
            self.pos = pos
            return None
        self.skip_ws()
        if not self.skip_string('{'):
            self.pos = pos
            return None

        # for sure it must be a template introduction now
        params = []
        while 1:
            self.skip_ws()
            parameterPack = self.skip_string('...')
            self.skip_ws()
            if not self.match(_identifier_re):
                self.fail("Expected identifier in template introduction list.")
            txt_identifier = self.matched_text
            # make sure there isn't a keyword
            if txt_identifier in _keywords:
                self.fail("Expected identifier in template introduction list, "
                          "got keyword: %s" % txt_identifier)
            identifier = ASTIdentifier(txt_identifier)
            params.append(ASTTemplateIntroductionParameter(identifier, parameterPack))

            self.skip_ws()
            if self.skip_string('}'):
                break
            elif self.skip_string(','):
                continue
            else:
                self.fail("Error in template introduction list. "
                          'Expected ",", or "}".')
        return ASTTemplateIntroduction(concept, params)

    def _parse_template_declaration_prefix(self, objectType):
        # type: (str) -> ASTTemplateDeclarationPrefix
        templates = []  # type: List[str]
        while 1:
            self.skip_ws()
            # the saved position is only used to provide a better error message
            pos = self.pos
            if self.skip_word("template"):
                try:
                    params = self._parse_template_parameter_list()  # type: Any
                except DefinitionError as e:
                    if objectType == 'member' and len(templates) == 0:
                        return ASTTemplateDeclarationPrefix(None)
                    else:
                        raise e
            else:
                params = self._parse_template_introduction()
                if not params:
                    break
            if objectType == 'concept' and len(templates) > 0:
                self.pos = pos
                self.fail("More than 1 template parameter list for concept.")
            templates.append(params)
        if len(templates) == 0 and objectType == 'concept':
            self.fail('Missing template parameter list for concept.')
        if len(templates) == 0:
            return None
        else:
            return ASTTemplateDeclarationPrefix(templates)

    def _check_template_consistency(self,
                                    nestedName,         # type: ASTNestedName
                                    templatePrefix,     # type: ASTTemplateDeclarationPrefix
                                    fullSpecShorthand,  # type: bool
                                    isMember=False      # type: bool
                                    ):
        # type: (...) -> ASTTemplateDeclarationPrefix
        numArgs = nestedName.num_templates()
        isMemberInstantiation = False
        if not templatePrefix:
            numParams = 0
        else:
            if isMember and templatePrefix.templates is None:
                numParams = 0
                isMemberInstantiation = True
            else:
                numParams = len(templatePrefix.templates)
        if numArgs + 1 < numParams:
            self.fail("Too few template argument lists comapred to parameter"
                      " lists. Argument lists: %d, Parameter lists: %d."
                      % (numArgs, numParams))
        if numArgs > numParams:
            numExtra = numArgs - numParams
            if not fullSpecShorthand and not isMemberInstantiation:
                msg = "Too many template argument lists compared to parameter" \
                    " lists. Argument lists: %d, Parameter lists: %d," \
                    " Extra empty parameters lists prepended: %d." \
                    % (numArgs, numParams, numExtra)
                msg += " Declaration:\n\t"
                if templatePrefix:
                    msg += "%s\n\t" % templatePrefix
                msg += str(nestedName)
                self.warn(msg)

            newTemplates = []
            for i in range(numExtra):
                newTemplates.append(ASTTemplateParams([]))
            if templatePrefix and not isMemberInstantiation:
                newTemplates.extend(templatePrefix.templates)
            templatePrefix = ASTTemplateDeclarationPrefix(newTemplates)
        return templatePrefix

    def parse_declaration(self, objectType):
        # type: (str) -> ASTDeclaration
        if objectType not in ('type', 'concept', 'member',
                              'function', 'class', 'union', 'enum', 'enumerator'):
            raise Exception('Internal error, unknown objectType "%s".' % objectType)
        visibility = None
        templatePrefix = None
        declaration = None  # type: Any

        self.skip_ws()
        if self.match(_visibility_re):
            visibility = self.matched_text

        if objectType in ('type', 'concept', 'member', 'function', 'class'):
            templatePrefix = self._parse_template_declaration_prefix(objectType)

        if objectType == 'type':
            prevErrors = []
            pos = self.pos
            try:
                if not templatePrefix:
                    declaration = self._parse_type(named=True, outer='type')
            except DefinitionError as e:
                prevErrors.append((e, "If typedef-like declaration"))
                self.pos = pos
            pos = self.pos
            try:
                if not declaration:
                    declaration = self._parse_type_using()
            except DefinitionError as e:
                self.pos = pos
                prevErrors.append((e, "If type alias or template alias"))
                header = "Error in type declaration."
                raise self._make_multi_error(prevErrors, header)
        elif objectType == 'concept':
            declaration = self._parse_concept()
        elif objectType == 'member':
            declaration = self._parse_type_with_init(named=True, outer='member')
        elif objectType == 'function':
            declaration = self._parse_type(named=True, outer='function')
        elif objectType == 'class':
            declaration = self._parse_class()
        elif objectType == 'union':
            declaration = self._parse_union()
        elif objectType == 'enum':
            declaration = self._parse_enum()
        elif objectType == 'enumerator':
            declaration = self._parse_enumerator()
        else:
            assert False
        templatePrefix = self._check_template_consistency(declaration.name,
                                                          templatePrefix,
                                                          fullSpecShorthand=False,
                                                          isMember=objectType == 'member')
        return ASTDeclaration(objectType, visibility,
                              templatePrefix, declaration)

    def parse_namespace_object(self):
        # type: () -> ASTNamespace
        templatePrefix = self._parse_template_declaration_prefix(objectType="namespace")
        name = self._parse_nested_name()
        templatePrefix = self._check_template_consistency(name, templatePrefix,
                                                          fullSpecShorthand=False)
        res = ASTNamespace(name, templatePrefix)
        res.objectType = 'namespace'  # type: ignore
        return res

    def parse_xref_object(self):
        # type: () -> Tuple[Any, bool]
        pos = self.pos
        try:
            templatePrefix = self._parse_template_declaration_prefix(objectType="xref")
            name = self._parse_nested_name()
            # if there are '()' left, just skip them
            self.skip_ws()
            self.skip_string('()')
            templatePrefix = self._check_template_consistency(name, templatePrefix,
                                                              fullSpecShorthand=True)
            res1 = ASTNamespace(name, templatePrefix)
            res1.objectType = 'xref'  # type: ignore
            return res1, True
        except DefinitionError as e1:
            try:
                self.pos = pos
                res2 = self.parse_declaration('function')
                # if there are '()' left, just skip them
                self.skip_ws()
                self.skip_string('()')
                return res2, False
            except DefinitionError as e2:
                errs = []
                errs.append((e1, "If shorthand ref"))
                errs.append((e2, "If full function ref"))
                msg = "Error in cross-reference."
                raise self._make_multi_error(errs, msg)

    def parse_expression(self):
        pos = self.pos
        try:
            expr = self._parse_expression(False)
            self.skip_ws()
            self.assert_end()
        except DefinitionError as exExpr:
            self.pos = pos
            try:
                expr = self._parse_type(False)
                self.skip_ws()
                self.assert_end()
            except DefinitionError as exType:
                header = "Error when parsing (type) expression."
                errs = []
                errs.append((exExpr, "If expression"))
                errs.append((exType, "If type"))
                raise self._make_multi_error(errs, header)
        return expr


def _make_phony_error_name():
    # type: () -> ASTNestedName
    nne = ASTNestedNameElement(ASTIdentifier("PhonyNameDueToError"), None)
    return ASTNestedName([nne], [False], rooted=False)


class CPPObject(ObjectDescription):
    """Description of a C++ language object."""

    doc_field_types = [
        GroupedField('parameter', label=_('Parameters'),
                     names=('param', 'parameter', 'arg', 'argument'),
                     can_collapse=True),
        GroupedField('template parameter', label=_('Template Parameters'),
                     names=('tparam', 'template parameter'),
                     can_collapse=True),
        GroupedField('exceptions', label=_('Throws'), rolename='cpp:class',
                     names=('throws', 'throw', 'exception'),
                     can_collapse=True),
        Field('returnvalue', label=_('Returns'), has_arg=False,
              names=('returns', 'return')),
    ]

    option_spec = dict(ObjectDescription.option_spec)
    option_spec['tparam-line-spec'] = directives.flag

    def warn(self, msg):
        # type: (Union[str, Exception]) -> None
        self.state_machine.reporter.warning(msg, line=self.lineno)

    def _add_enumerator_to_parent(self, ast):
        # type: (Any) -> None
        assert ast.objectType == 'enumerator'
        # find the parent, if it exists && is an enum
        #                     && it's unscoped,
        #                  then add the name to the parent scope
        symbol = ast.symbol
        assert symbol
        assert symbol.identOrOp is not None
        assert symbol.templateParams is None
        assert symbol.templateArgs is None
        parentSymbol = symbol.parent
        assert parentSymbol
        if parentSymbol.parent is None:
            # TODO: we could warn, but it is somewhat equivalent to unscoped
            # enums, without the enum
            return  # no parent
        parentDecl = parentSymbol.declaration
        if parentDecl is None:
            # the parent is not explicitly declared
            # TODO: we could warn, but it could be a style to just assume
            # enumerator parents to be scoped
            return
        if parentDecl.objectType != 'enum':
            # TODO: maybe issue a warning, enumerators in non-enums is weird,
            # but it is somewhat equivalent to unscoped enums, without the enum
            return
        if parentDecl.scoped:
            return

        targetSymbol = parentSymbol.parent
        s = targetSymbol.find_identifier(symbol.identOrOp, matchSelf=False, recurseInAnon=True)
        if s is not None:
            # something is already declared with that name
            return
        declClone = symbol.declaration.clone()
        declClone.enumeratorScopedSymbol = symbol
        Symbol(parent=targetSymbol, identOrOp=symbol.identOrOp,
               templateParams=None, templateArgs=None,
               declaration=declClone,
               docname=self.env.docname)

    def add_target_and_index(self, ast, sig, signode):
        # type: (Any, str, addnodes.desc_signature) -> None
        # general note: name must be lstrip(':')'ed, to remove "::"
        ids = []
        for i in range(1, _max_id + 1):
            try:
                id = ast.get_id(version=i)
                ids.append(id)
            except NoOldIdError:
                assert i < _max_id
        # let's keep the newest first
        ids = list(reversed(ids))
        newestId = ids[0]
        assert newestId  # shouldn't be None
        if not re.compile(r'^[a-zA-Z0-9_]*$').match(newestId):
            self.warn('Index id generation for C++ object "%s" failed, please '
                      'report as bug (id=%s).' % (ast, newestId))

        name = ast.symbol.get_full_nested_name().get_display_string().lstrip(':')
        # Add index entry, but not if it's a declaration inside a concept
        isInConcept = False
        s = ast.symbol.parent
        while s is not None:
            decl = s.declaration
            s = s.parent
            if decl is None:
                continue
            if decl.objectType == 'concept':
                isInConcept = True
                break
        if not isInConcept:
            strippedName = name
            for prefix in self.env.config.cpp_index_common_prefix:
                if name.startswith(prefix):
                    strippedName = strippedName[len(prefix):]
                    break
            indexText = self.get_index_text(strippedName)
            self.indexnode['entries'].append(('single', indexText, newestId, '', None))

        if newestId not in self.state.document.ids:
            # if the name is not unique, the first one will win
            names = self.env.domaindata['cpp']['names']
            if name not in names:
                names[name] = ast.symbol.docname
                signode['names'].append(name)
            else:
                # print("[CPP] non-unique name:", name)
                pass
            # always add the newest id
            assert newestId
            signode['ids'].append(newestId)
            # only add compatibility ids when there are no conflicts
            for id in ids[1:]:
                if not id:  # is None when the element didn't exist in that version
                    continue
                if id not in self.state.document.ids:
                    signode['ids'].append(id)
            signode['first'] = (not self.names)  # hmm, what is this about?
            self.state.document.note_explicit_target(signode)

    def get_index_text(self, name):
        # type: (str) -> str
        raise NotImplementedError()

    def parse_definition(self, parser):
        # type: (Any) -> Any
        raise NotImplementedError()

    def describe_signature(self, signode, ast, options):
        # type: (addnodes.desc_signature, Any, Dict) -> None
        ast.describe_signature(signode, 'lastIsName', self.env, options)

    def run(self):
        env = self.state.document.settings.env  # from ObjectDescription.run
        if 'cpp:parent_symbol' not in env.temp_data:
            root = env.domaindata['cpp']['root_symbol']
            env.temp_data['cpp:parent_symbol'] = root
            env.ref_context['cpp:parent_key'] = root.get_lookup_key()

        # The lookup keys assume that no nested scopes exists inside overloaded functions.
        # (see also #5191)
        # Example:
        # .. cpp:function:: void f(int)
        # .. cpp:function:: void f(double)
        #
        #    .. cpp:function:: void g()
        #
        #       :cpp:any:`boom`
        #
        # So we disallow any signatures inside functions.
        parentSymbol = env.temp_data['cpp:parent_symbol']
        parentDecl = parentSymbol.declaration
        if parentDecl is not None and parentDecl.objectType == 'function':
            self.warn("C++ declarations inside functions are not supported." +
                      " Parent function is " + str(parentSymbol.get_full_nested_name()))
            name = _make_phony_error_name()
            symbol = parentSymbol.add_name(name)
            env.temp_data['cpp:last_symbol'] = symbol
            return []
        return super().run()

    def handle_signature(self, sig, signode):
        # type: (str, addnodes.desc_signature) -> Any
        parentSymbol = self.env.temp_data['cpp:parent_symbol']

        parser = DefinitionParser(sig, self, self.env.config)
        try:
            ast = self.parse_definition(parser)
            parser.assert_end()
        except DefinitionError as e:
            self.warn(e)
            # It is easier to assume some phony name than handling the error in
            # the possibly inner declarations.
            name = _make_phony_error_name()
            symbol = parentSymbol.add_name(name)
            self.env.temp_data['cpp:last_symbol'] = symbol
            raise ValueError

        try:
            symbol = parentSymbol.add_declaration(ast, docname=self.env.docname)
            self.env.temp_data['cpp:last_symbol'] = symbol
        except _DuplicateSymbolError as e:
            # Assume we are actually in the old symbol,
            # instead of the newly created duplicate.
            self.env.temp_data['cpp:last_symbol'] = e.symbol
            self.warn("Duplicate declaration, %s" % sig)

        if ast.objectType == 'enumerator':
            self._add_enumerator_to_parent(ast)

        # note: handle_signature may be called multiple time per directive,
        # if it has multiple signatures, so don't mess with the original options.
        options = dict(self.options)
        options['tparam-line-spec'] = 'tparam-line-spec' in self.options
        self.describe_signature(signode, ast, options)
        return ast

    def before_content(self):
        # type: () -> None
        lastSymbol = self.env.temp_data['cpp:last_symbol']
        assert lastSymbol
        self.oldParentSymbol = self.env.temp_data['cpp:parent_symbol']
        self.oldParentKey = self.env.ref_context['cpp:parent_key']
        self.env.temp_data['cpp:parent_symbol'] = lastSymbol
        self.env.ref_context['cpp:parent_key'] = lastSymbol.get_lookup_key()

    def after_content(self):
        # type: () -> None
        self.env.temp_data['cpp:parent_symbol'] = self.oldParentSymbol
        self.env.ref_context['cpp:parent_key'] = self.oldParentKey


class CPPTypeObject(CPPObject):
    def get_index_text(self, name):
        # type: (str) -> str
        return _('%s (C++ type)') % name

    def parse_definition(self, parser):
        # type: (Any) -> Any
        return parser.parse_declaration("type")


class CPPConceptObject(CPPObject):
    def get_index_text(self, name):
        # type: (str) -> str
        return _('%s (C++ concept)') % name

    def parse_definition(self, parser):
        # type: (Any) -> Any
        return parser.parse_declaration("concept")


class CPPMemberObject(CPPObject):
    def get_index_text(self, name):
        # type: (str) -> str
        return _('%s (C++ member)') % name

    def parse_definition(self, parser):
        # type: (Any) -> Any
        return parser.parse_declaration("member")


class CPPFunctionObject(CPPObject):
    def get_index_text(self, name):
        # type: (str) -> str
        return _('%s (C++ function)') % name

    def parse_definition(self, parser):
        # type: (Any) -> Any
        return parser.parse_declaration("function")


class CPPClassObject(CPPObject):
    def get_index_text(self, name):
        # type: (str) -> str
        return _('%s (C++ class)') % name

    def parse_definition(self, parser):
        # type: (Any) -> Any
        return parser.parse_declaration("class")


class CPPUnionObject(CPPObject):
    def get_index_text(self, name):
        # type: (str) -> str
        return _('%s (C++ union)') % name

    def parse_definition(self, parser):
        # type: (Any) -> Any
        return parser.parse_declaration("union")


class CPPEnumObject(CPPObject):
    def get_index_text(self, name):
        # type: (str) -> str
        return _('%s (C++ enum)') % name

    def parse_definition(self, parser):
        # type: (Any) -> Any
        ast = parser.parse_declaration("enum")
        # self.objtype is set by ObjectDescription in run()
        if self.objtype == "enum":
            ast.scoped = None
        elif self.objtype == "enum-struct":
            ast.scoped = "struct"
        elif self.objtype == "enum-class":
            ast.scoped = "class"
        else:
            assert False
        return ast


class CPPEnumeratorObject(CPPObject):
    def get_index_text(self, name):
        # type: (str) -> str
        return _('%s (C++ enumerator)') % name

    def parse_definition(self, parser):
        # type: (Any) -> Any
        return parser.parse_declaration("enumerator")


class CPPNamespaceObject(SphinxDirective):
    """
    This directive is just to tell Sphinx that we're documenting stuff in
    namespace foo.
    """

    has_content = False
    required_arguments = 1
    optional_arguments = 0
    final_argument_whitespace = True
    option_spec = {}  # type: Dict

    def warn(self, msg):
        # type: (Union[str, Exception]) -> None
        self.state_machine.reporter.warning(msg, line=self.lineno)

    def run(self):
        # type: () -> List[nodes.Node]
        rootSymbol = self.env.domaindata['cpp']['root_symbol']
        if self.arguments[0].strip() in ('NULL', '0', 'nullptr'):
            symbol = rootSymbol
            stack = []  # type: List[Symbol]
        else:
            parser = DefinitionParser(self.arguments[0], self, self.config)
            try:
                ast = parser.parse_namespace_object()
                parser.assert_end()
            except DefinitionError as e:
                self.warn(e)
                name = _make_phony_error_name()
                ast = ASTNamespace(name, None)
            symbol = rootSymbol.add_name(ast.nestedName, ast.templatePrefix)
            stack = [symbol]
        self.env.temp_data['cpp:parent_symbol'] = symbol
        self.env.temp_data['cpp:namespace_stack'] = stack
        self.env.ref_context['cpp:parent_key'] = symbol.get_lookup_key()
        return []


class CPPNamespacePushObject(SphinxDirective):
    has_content = False
    required_arguments = 1
    optional_arguments = 0
    final_argument_whitespace = True
    option_spec = {}  # type: Dict

    def warn(self, msg):
        # type: (Union[str, Exception]) -> None
        self.state_machine.reporter.warning(msg, line=self.lineno)

    def run(self):
        # type: () -> List[nodes.Node]
        if self.arguments[0].strip() in ('NULL', '0', 'nullptr'):
            return []
        parser = DefinitionParser(self.arguments[0], self, self.config)
        try:
            ast = parser.parse_namespace_object()
            parser.assert_end()
        except DefinitionError as e:
            self.warn(e)
            name = _make_phony_error_name()
            ast = ASTNamespace(name, None)
        oldParent = self.env.temp_data.get('cpp:parent_symbol', None)
        if not oldParent:
            oldParent = self.env.domaindata['cpp']['root_symbol']
        symbol = oldParent.add_name(ast.nestedName, ast.templatePrefix)
        stack = self.env.temp_data.get('cpp:namespace_stack', [])
        stack.append(symbol)
        self.env.temp_data['cpp:parent_symbol'] = symbol
        self.env.temp_data['cpp:namespace_stack'] = stack
        self.env.ref_context['cpp:parent_key'] = symbol.get_lookup_key()
        return []


class CPPNamespacePopObject(SphinxDirective):
    has_content = False
    required_arguments = 0
    optional_arguments = 0
    final_argument_whitespace = True
    option_spec = {}  # type: Dict

    def warn(self, msg):
        # type: (Union[str, Exception]) -> None
        self.state_machine.reporter.warning(msg, line=self.lineno)

    def run(self):
        # type: () -> List[nodes.Node]
        stack = self.env.temp_data.get('cpp:namespace_stack', None)
        if not stack or len(stack) == 0:
            self.warn("C++ namespace pop on empty stack. Defaulting to gobal scope.")
            stack = []
        else:
            stack.pop()
        if len(stack) > 0:
            symbol = stack[-1]
        else:
            symbol = self.env.domaindata['cpp']['root_symbol']
        self.env.temp_data['cpp:parent_symbol'] = symbol
        self.env.temp_data['cpp:namespace_stack'] = stack
        self.env.ref_context['cpp:parent_key'] = symbol.get_lookup_key()
        return []


class AliasNode(nodes.Element):
    def __init__(self, sig, warnEnv):
        """
        :param sig: The name or function signature to alias.
        :param warnEnv: An object which must have the following attributes:
            env: a Sphinx environment
            whatever DefinitionParser requires of warnEnv
        """
        super().__init__()
        self.sig = sig
        env = warnEnv.env
        if 'cpp:parent_symbol' not in env.temp_data:
            root = env.domaindata['cpp']['root_symbol']
            env.temp_data['cpp:parent_symbol'] = root
        self.parentKey = env.temp_data['cpp:parent_symbol'].get_lookup_key()
        try:
            parser = DefinitionParser(sig, warnEnv, warnEnv.env.config)
            self.ast, self.isShorthand = parser.parse_xref_object()
            parser.assert_end()
        except DefinitionError as e:
            warnEnv.warn(e)
            self.ast = None


class AliasTransform(SphinxTransform):
    default_priority = ReferencesResolver.default_priority - 1

    def apply(self, **kwargs):
        # type: (Any) -> None
        for node in self.document.traverse(AliasNode):
            sig = node.sig
            ast = node.ast
            if ast is None:
                # could not be parsed, so stop here
                signode = addnodes.desc_signature(sig, '')
                signode['first'] = False
                signode.clear()
                signode += addnodes.desc_name(sig, sig)
                node.replace_self(signode)
                continue

            isShorthand = node.isShorthand
            parentKey = node.parentKey
            rootSymbol = self.env.domains['cpp'].data['root_symbol']
            parentSymbol = rootSymbol.direct_lookup(parentKey)
            if not parentSymbol:
                print("Target: ", sig)
                print("ParentKey: ", parentKey)
                print(rootSymbol.dump(1))
            assert parentSymbol  # should be there

            symbols = []  # type: List[Symbol]
            if isShorthand:
                ns = ast  # type: ASTNamespace
                name = ns.nestedName
                if ns.templatePrefix:
                    templateDecls = ns.templatePrefix.templates
                else:
                    templateDecls = []
                symbols = parentSymbol.find_name(name, templateDecls, 'any',
                                                 templateShorthand=True,
                                                 matchSelf=True, recurseInAnon=True)
                if symbols is None:
                    symbols = []
            else:
                decl = ast  # type: ASTDeclaration
                name = decl.name
                s = parentSymbol.find_declaration(decl, 'any',
                                                  templateShorthand=True,
                                                  matchSelf=True, recurseInAnon=True)
                if s is not None:
                    symbols.append(s)

            symbols = [s for s in symbols if s.declaration is not None]

            if len(symbols) == 0:
                signode = addnodes.desc_signature(sig, '')
                signode['first'] = False
                node.append(signode)
                signode.clear()
                signode += addnodes.desc_name(sig, sig)

                logger.warning("Could not find C++ declaration for alias '%s'." % ast,
                               location=node)
                node.replace_self(signode)
            else:
                nodes = []
                options = dict()
                options['tparam-line-spec'] = False
                for s in symbols:
                    signode = addnodes.desc_signature(sig, '')
                    signode['first'] = False
                    nodes.append(signode)
                    s.declaration.describe_signature(signode, 'markName', self.env, options)
                node.replace_self(nodes)


class CPPAliasObject(ObjectDescription):
    option_spec = {}  # type: Dict

    def warn(self, msg):
        # type: (Union[str, Exception]) -> None
        self.state_machine.reporter.warning(msg, line=self.lineno)

    def run(self):
        # type: () -> List[nodes.Node]
        """
        On purpose this doesn't call the ObjectDescription version, but is based on it.
        Each alias signature may expand into multiple real signatures (an overload set).
        The code is therefore based on the ObjectDescription version.
        """
        if ':' in self.name:
            self.domain, self.objtype = self.name.split(':', 1)
        else:
            self.domain, self.objtype = '', self.name

        node = addnodes.desc()
        node.document = self.state.document
        node['domain'] = self.domain
        # 'desctype' is a backwards compatible attribute
        node['objtype'] = node['desctype'] = self.objtype
        node['noindex'] = True

        self.names = []  # type: List[str]
        signatures = self.get_signatures()
        for i, sig in enumerate(signatures):
            node.append(AliasNode(sig, self))

        contentnode = addnodes.desc_content()
        node.append(contentnode)
        self.before_content()
        self.state.nested_parse(self.content, self.content_offset, contentnode)
        self.env.temp_data['object'] = None
        self.after_content()
        return [node]


class CPPXRefRole(XRefRole):
    def process_link(self, env, refnode, has_explicit_title, title, target):
        # type: (BuildEnvironment, nodes.Element, bool, str, str) -> Tuple[str, str]
        refnode.attributes.update(env.ref_context)

        if not has_explicit_title:
            # major hax: replace anon names via simple string manipulation.
            # Can this actually fail?
            title = _anon_identifier_re.sub("[anonymous]", str(title))

        if refnode['reftype'] == 'any':
            # Assume the removal part of fix_parens for :any: refs.
            # The addition part is done with the reference is resolved.
            if not has_explicit_title and title.endswith('()'):
                title = title[:-2]
            if target.endswith('()'):
                target = target[:-2]
        # TODO: should this really be here?
        if not has_explicit_title:
            target = target.lstrip('~')  # only has a meaning for the title
            # if the first character is a tilde, don't display the module/class
            # parts of the contents
            if title[:1] == '~':
                title = title[1:]
                dcolon = title.rfind('::')
                if dcolon != -1:
                    title = title[dcolon + 2:]
        return title, target


class CPPExprRole:
    def __init__(self, asCode):
        if asCode:
            # render the expression as inline code
            self.class_type = 'cpp-expr'
            self.node_type = nodes.literal
        else:
            # render the expression as inline text
            self.class_type = 'cpp-texpr'
            self.node_type = nodes.inline

    def __call__(self, typ, rawtext, text, lineno, inliner, options={}, content=[]):
        class Warner:
            def warn(self, msg):
                inliner.reporter.warning(msg, line=lineno)
        text = utils.unescape(text).replace('\n', ' ')
        env = inliner.document.settings.env
        parser = DefinitionParser(text, Warner(), env.config)
        # attempt to mimic XRefRole classes, except that...
        classes = ['xref', 'cpp', self.class_type]
        try:
            ast = parser.parse_expression()
        except DefinitionError as ex:
            Warner().warn('Unparseable C++ expression: %r\n%s' % (text, ex))
            # see below
            return [self.node_type(text, text, classes=classes)], []
        parentSymbol = env.temp_data.get('cpp:parent_symbol', None)
        if parentSymbol is None:
            parentSymbol = env.domaindata['cpp']['root_symbol']
        # ...most if not all of these classes should really apply to the individual references,
        # not the container node
        signode = self.node_type(classes=classes)
        ast.describe_signature(signode, 'markType', env, parentSymbol)
        return [signode], []


class CPPDomain(Domain):
    """C++ language domain."""
    name = 'cpp'
    label = 'C++'
    object_types = {
        'class':      ObjType(_('class'),      'class',             'type', 'identifier'),
        'union':      ObjType(_('union'),      'union',             'type', 'identifier'),
        'function':   ObjType(_('function'),   'function',  'func', 'type', 'identifier'),
        'member':     ObjType(_('member'),     'member',    'var'),
        'type':       ObjType(_('type'),                            'type', 'identifier'),
        'concept':    ObjType(_('concept'),    'concept',                   'identifier'),
        'enum':       ObjType(_('enum'),       'enum',              'type', 'identifier'),
        'enumerator': ObjType(_('enumerator'), 'enumerator')
    }

    directives = {
        'class': CPPClassObject,
        'union': CPPUnionObject,
        'function': CPPFunctionObject,
        'member': CPPMemberObject,
        'var': CPPMemberObject,
        'type': CPPTypeObject,
        'concept': CPPConceptObject,
        'enum': CPPEnumObject,
        'enum-struct': CPPEnumObject,
        'enum-class': CPPEnumObject,
        'enumerator': CPPEnumeratorObject,
        'namespace': CPPNamespaceObject,
        'namespace-push': CPPNamespacePushObject,
        'namespace-pop': CPPNamespacePopObject,
        'alias': CPPAliasObject
    }
    roles = {
        'any': CPPXRefRole(),
        'class': CPPXRefRole(),
        'union': CPPXRefRole(),
        'func': CPPXRefRole(fix_parens=True),
        'member': CPPXRefRole(),
        'var': CPPXRefRole(),
        'type': CPPXRefRole(),
        'concept': CPPXRefRole(),
        'enum': CPPXRefRole(),
        'enumerator': CPPXRefRole(),
        'expr': CPPExprRole(asCode=True),
        'texpr': CPPExprRole(asCode=False)
    }
    initial_data = {
        'root_symbol': Symbol(None, None, None, None, None, None),
        'names': {}  # full name for indexing -> docname
    }

    def clear_doc(self, docname):
        # type: (str) -> None
        if Symbol.debug_show_tree:
            print("clear_doc:", docname)
            print("\tbefore:")
            print(self.data['root_symbol'].dump(1))
            print("\tbefore end")

        rootSymbol = self.data['root_symbol']
        rootSymbol.clear_doc(docname)

        if Symbol.debug_show_tree:
            print("\tafter:")
            print(self.data['root_symbol'].dump(1))
            print("\tafter end")
            print("clear_doc end:", docname)
        for name, nDocname in list(self.data['names'].items()):
            if nDocname == docname:
                del self.data['names'][name]

    def process_doc(self, env, docname, document):
        # type: (BuildEnvironment, str, nodes.document) -> None
        if Symbol.debug_show_tree:
            print("process_doc:", docname)
            print(self.data['root_symbol'].dump(0))
            print("process_doc end:", docname)

    def process_field_xref(self, pnode):
        # type: (addnodes.pending_xref) -> None
        pnode.attributes.update(self.env.ref_context)

    def merge_domaindata(self, docnames, otherdata):
        # type: (List[str], Dict) -> None
        if Symbol.debug_show_tree:
            print("merge_domaindata:")
            print("\tself:")
            print(self.data['root_symbol'].dump(1))
            print("\tself end")
            print("\tother:")
            print(otherdata['root_symbol'].dump(1))
            print("\tother end")
            print("merge_domaindata end")

        self.data['root_symbol'].merge_with(otherdata['root_symbol'],
                                            docnames, self.env)
        ourNames = self.data['names']
        for name, docname in otherdata['names'].items():
            if docname in docnames:
                if name in ourNames:
                    msg = __("Duplicate declaration, also defined in '%s'.\n"
                             "Name of declaration is '%s'.")
                    msg = msg % (ourNames[name], name)
                    logger.warning(msg, location=docname)
                else:
                    ourNames[name] = docname

    def _resolve_xref_inner(self, env, fromdocname, builder, typ,
                            target, node, contnode, emitWarnings=True):
        # type: (BuildEnvironment, str, Builder, str, str, addnodes.pending_xref, nodes.Element, bool) -> Tuple[nodes.Element, str]  # NOQA
        class Warner:
            def warn(self, msg):
                if emitWarnings:
                    logger.warning(msg, location=node)
        warner = Warner()
        # add parens again for those that could be functions
        if typ == 'any' or typ == 'func':
            target += '()'
        parser = DefinitionParser(target, warner, env.config)
        try:
            ast, isShorthand = parser.parse_xref_object()
            parser.assert_end()
        except DefinitionError as e:
            def findWarning(e):  # as arg to stop flake8 from complaining
                if typ != 'any' and typ != 'func':
                    return target, e
                # hax on top of the paren hax to try to get correct errors
                parser2 = DefinitionParser(target[:-2], warner, env.config)
                try:
                    parser2.parse_xref_object()
                    parser2.assert_end()
                except DefinitionError as e2:
                    return target[:-2], e2
                # strange, that we don't get the error now, use the original
                return target, e
            t, ex = findWarning(e)
            warner.warn('Unparseable C++ cross-reference: %r\n%s' % (t, ex))
            return None, None
        parentKey = node.get("cpp:parent_key", None)
        rootSymbol = self.data['root_symbol']
        if parentKey:
            parentSymbol = rootSymbol.direct_lookup(parentKey)
            if not parentSymbol:
                print("Target: ", target)
                print("ParentKey: ", parentKey)
                print(rootSymbol.dump(1))
            assert parentSymbol  # should be there
        else:
            parentSymbol = rootSymbol

        if isShorthand:
            ns = ast  # type: ASTNamespace
            name = ns.nestedName
            if ns.templatePrefix:
                templateDecls = ns.templatePrefix.templates
            else:
                templateDecls = []
            symbols = parentSymbol.find_name(name, templateDecls, typ,
                                             templateShorthand=True,
                                             matchSelf=True, recurseInAnon=True)
            # just refer to the arbitrarily first symbol
            s = None if symbols is None else symbols[0]
        else:
            decl = ast  # type: ASTDeclaration
            name = decl.name
            s = parentSymbol.find_declaration(decl, typ,
                                              templateShorthand=True,
                                              matchSelf=True, recurseInAnon=True)
        if s is None or s.declaration is None:
            txtName = str(name)
            if txtName.startswith('std::') or txtName == 'std':
                raise NoUri()
            return None, None

        if typ.startswith('cpp:'):
            typ = typ[4:]
        if typ == 'func':
            typ = 'function'
        declTyp = s.declaration.objectType

        def checkType():
            if typ == 'any' or typ == 'identifier':
                return True
            if declTyp == 'templateParam':
                return True
            objtypes = self.objtypes_for_role(typ)
            if objtypes:
                return declTyp in objtypes
            print("Type is %s, declType is %s" % (typ, declTyp))
            assert False
        if not checkType():
            warner.warn("cpp:%s targets a %s (%s)."
                        % (typ, s.declaration.objectType,
                           s.get_full_nested_name()))

        declaration = s.declaration
        if isShorthand:
            fullNestedName = s.get_full_nested_name()
            displayName = fullNestedName.get_display_string().lstrip(':')
        else:
            displayName = decl.get_display_string()
        docname = s.docname
        assert docname

        # the non-identifier refs are cross-references, which should be processed:
        # - fix parenthesis due to operator() and add_function_parentheses
        if typ != "identifier":
            title = contnode.pop(0).astext()  # type: ignore
            # If it's operator(), we need to add '()' if explicit function parens
            # are requested. Then the Sphinx machinery will add another pair.
            # Also, if it's an 'any' ref that resolves to a function, we need to add
            # parens as well.
            # However, if it's a non-shorthand function ref, for a function that
            # takes no arguments, then we may need to add parens again as well.
            addParen = 0
            if not node.get('refexplicit', False) and declaration.objectType == 'function':
                if isShorthand:
                    # this is just the normal haxing for 'any' roles
                    if env.config.add_function_parentheses and typ == 'any':
                        addParen += 1
                    # and now this stuff for operator()
                    if (env.config.add_function_parentheses and typ == 'function' and
                            title.endswith('operator()')):
                        addParen += 1
                    if ((typ == 'any' or typ == 'function') and
                            title.endswith('operator') and
                            displayName.endswith('operator()')):
                        addParen += 1
                else:
                    # our job here is to essentially nullify add_function_parentheses
                    if env.config.add_function_parentheses:
                        if typ == 'any' and displayName.endswith('()'):
                            addParen += 1
                        elif typ == 'function':
                            if title.endswith('()') and not displayName.endswith('()'):
                                title = title[:-2]
                    else:
                        if displayName.endswith('()'):
                            addParen += 1
            if addParen > 0:
                title += '()' * addParen
            # and reconstruct the title again
            contnode += nodes.Text(title)
        return make_refnode(builder, fromdocname, docname,
                            declaration.get_newest_id(), contnode, displayName
                            ), declaration.objectType

    def resolve_xref(self, env, fromdocname, builder, typ, target, node, contnode):
        # type: (BuildEnvironment, str, Builder, str, str, addnodes.pending_xref, nodes.Element) -> nodes.Element  # NOQA
        return self._resolve_xref_inner(env, fromdocname, builder, typ,
                                        target, node, contnode)[0]

    def resolve_any_xref(self, env, fromdocname, builder, target, node, contnode):
        # type: (BuildEnvironment, str, Builder, str, addnodes.pending_xref, nodes.Element) -> List[Tuple[str, nodes.Element]]  # NOQA
        retnode, objtype = self._resolve_xref_inner(env, fromdocname, builder,
                                                    'any', target, node, contnode,
                                                    emitWarnings=False)
        if retnode:
            if objtype == 'templateParam':
                return [('cpp:templateParam', retnode)]
            else:
                return [('cpp:' + self.role_for_objtype(objtype), retnode)]
        return []

    def get_objects(self):
        # type: () -> Iterator[Tuple[str, str, str, str, str, int]]
        rootSymbol = self.data['root_symbol']
        for symbol in rootSymbol.get_all_symbols():
            if symbol.declaration is None:
                continue
            assert symbol.docname
            fullNestedName = symbol.get_full_nested_name()
            name = str(fullNestedName).lstrip(':')
            dispname = fullNestedName.get_display_string().lstrip(':')
            objectType = symbol.declaration.objectType
            docname = symbol.docname
            newestId = symbol.declaration.get_newest_id()
            yield (name, dispname, objectType, docname, newestId, 1)

    def get_full_qualified_name(self, node):
        # type: (nodes.Element) -> str
        target = node.get('reftarget', None)
        if target is None:
            return None
        parentKey = node.get("cpp:parent_key", None)
        if parentKey is None or len(parentKey) <= 0:
            return None

        rootSymbol = self.data['root_symbol']
        parentSymbol = rootSymbol.direct_lookup(parentKey)
        parentName = parentSymbol.get_full_nested_name()
        return '::'.join([str(parentName), target])


def setup(app):
    # type: (Sphinx) -> Dict[str, Any]
    app.add_domain(CPPDomain)
    app.add_config_value("cpp_index_common_prefix", [], 'env')
    app.add_config_value("cpp_id_attributes", [], 'env')
    app.add_config_value("cpp_paren_attributes", [], 'env')
    app.add_post_transform(AliasTransform)

    return {
        'version': 'builtin',
        'env_version': 1,
        'parallel_read_safe': True,
        'parallel_write_safe': True,
    }<|MERGE_RESOLUTION|>--- conflicted
+++ resolved
@@ -892,7 +892,7 @@
 
 class ASTFoldExpr(ASTBase):
     def __init__(self, leftExpr, op, rightExpr):
-        # type: (Any, unicode, Any) -> None
+        # type: (Any, str, Any) -> None
         assert leftExpr is not None or rightExpr is not None
         self.leftExpr = leftExpr
         self.op = op
@@ -919,11 +919,6 @@
         # type: (int) -> str
         assert version >= 3
         if version == 3:
-<<<<<<< HEAD
-            return str(self)
-        # TODO: find the right mangling scheme
-        assert False
-=======
             return text_type(self)
         # https://github.com/itanium-cxx-abi/cxx-abi/pull/67
         res = []
@@ -935,13 +930,12 @@
             # we don't check where the parameter pack is,
             # we just always call this a binary left fold
             res.append('fL')
-        res.append(str(_id_operator_v2[self.op]))  # TODO: remove str when merging to 2.0
+        res.append(_id_operator_v2[self.op])
         if self.leftExpr:
             res.append(self.leftExpr.get_id(version))
         if self.rightExpr:
             res.append(self.rightExpr.get_id(version))
         return ''.join(res)
->>>>>>> f39fa12f
 
     def describe_signature(self, signode, mode, env, symbol):
         signode.append(nodes.Text('('))
@@ -2660,14 +2654,9 @@
             res.append('V')
         if self.allSpecs.const:
             res.append('K')
-<<<<<<< HEAD
-        res.append(self.trailingTypeSpec.get_id(version))
-        return ''.join(res)
-=======
         if self.trailingTypeSpec is not None:
             res.append(self.trailingTypeSpec.get_id(version))
-        return u''.join(res)
->>>>>>> f39fa12f
+        return ''.join(res)
 
     def _stringify(self, transform):
         # type: (Callable[[Any], str]) -> str
