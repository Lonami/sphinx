--- conflicted
+++ resolved
@@ -15,11 +15,7 @@
 from docutils.nodes import Element, Node, system_message
 from docutils.nodes import make_id
 
-<<<<<<< HEAD
-=======
-from sphinx.addnodes import math_block as displaymath
 from sphinx.addnodes import pending_xref
->>>>>>> afefeebb
 from sphinx.deprecation import RemovedInSphinx40Warning
 from sphinx.domains import Domain
 from sphinx.environment import BuildEnvironment
