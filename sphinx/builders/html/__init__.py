"""Several HTML builders."""

import html
import os
import posixpath
import re
import sys
import warnings
from datetime import datetime
from os import path
from typing import IO, Any, Dict, Iterable, Iterator, List, Optional, Set, Tuple, Type
from urllib.parse import quote

import docutils.readers.doctree
from docutils import nodes
from docutils.core import Publisher
from docutils.frontend import OptionParser
from docutils.io import DocTreeInput, StringOutput
from docutils.nodes import Node
from docutils.utils import relative_path

from sphinx import __display_version__, package_dir
from sphinx import version_info as sphinx_version
from sphinx.application import Sphinx
from sphinx.builders import Builder
from sphinx.config import Config
from sphinx.deprecation import RemovedInSphinx70Warning, deprecated_alias
from sphinx.domains import Domain, Index, IndexEntry
from sphinx.environment import BuildEnvironment
from sphinx.environment.adapters.asset import ImageAdapter
from sphinx.environment.adapters.indexentries import IndexEntries
from sphinx.environment.adapters.toctree import TocTree
from sphinx.errors import ConfigError, ThemeError
from sphinx.highlighting import PygmentsBridge
from sphinx.locale import _, __
from sphinx.search import js_index
from sphinx.theming import HTMLThemeFactory
from sphinx.util import isurl, logging, md5, progress_message, status_iterator
from sphinx.util.docutils import new_document
from sphinx.util.fileutil import copy_asset
from sphinx.util.i18n import format_date
from sphinx.util.inventory import InventoryFile
from sphinx.util.matching import DOTFILES, Matcher, patmatch
from sphinx.util.osutil import copyfile, ensuredir, os_path, relative_uri
from sphinx.util.tags import Tags
from sphinx.writers.html import HTMLTranslator, HTMLWriter
from sphinx.writers.html5 import HTML5Translator

#: the filename for the inventory of objects
INVENTORY_FILENAME = 'objects.inv'

logger = logging.getLogger(__name__)
return_codes_re = re.compile('[\r\n]+')

DOMAIN_INDEX_TYPE = Tuple[
    # Index name (e.g. py-modindex)
    str,
    # Index class
    Type[Index],
    # list of (heading string, list of index entries) pairs.
    List[Tuple[str, List[IndexEntry]]],
    # whether sub-entries should start collapsed
    bool
]


def get_stable_hash(obj: Any) -> str:
    """
    Return a stable hash for a Python data structure.  We can't just use
    the md5 of str(obj) since for example dictionary items are enumerated
    in unpredictable order due to hash randomization in newer Pythons.
    """
    if isinstance(obj, dict):
        return get_stable_hash(list(obj.items()))
    elif isinstance(obj, (list, tuple)):
        obj = sorted(get_stable_hash(o) for o in obj)
    return md5(str(obj).encode()).hexdigest()


def convert_locale_to_language_tag(locale: Optional[str]) -> Optional[str]:
    """Convert a locale string to a language tag (ex. en_US -> en-US).

    refs: BCP 47 (:rfc:`5646`)
    """
    if locale:
        return locale.replace('_', '-')
    else:
        return None


class Stylesheet(str):
    """A metadata of stylesheet.

    To keep compatibility with old themes, an instance of stylesheet behaves as
    its filename (str).
    """

    attributes: Dict[str, str] = None
    filename: str = None
    priority: int = None

    def __new__(cls, filename: str, *args: str, priority: int = 500, **attributes: Any
                ) -> "Stylesheet":
        self = str.__new__(cls, filename)
        self.filename = filename
        self.priority = priority
        self.attributes = attributes
        self.attributes.setdefault('rel', 'stylesheet')
        self.attributes.setdefault('type', 'text/css')
        if args:  # old style arguments (rel, title)
            self.attributes['rel'] = args[0]
            self.attributes['title'] = args[1]

        return self


class JavaScript(str):
    """A metadata of javascript file.

    To keep compatibility with old themes, an instance of javascript behaves as
    its filename (str).
    """

    attributes: Dict[str, str] = None
    filename: str = None
    priority: int = None

    def __new__(cls, filename: str, priority: int = 500, **attributes: str) -> "JavaScript":
        self = str.__new__(cls, filename)
        self.filename = filename
        self.priority = priority
        self.attributes = attributes

        return self


class BuildInfo:
    """buildinfo file manipulator.

    HTMLBuilder and its family are storing their own envdata to ``.buildinfo``.
    This class is a manipulator for the file.
    """

    @classmethod
    def load(cls, f: IO) -> "BuildInfo":
        try:
            lines = f.readlines()
            assert lines[0].rstrip() == '# Sphinx build info version 1'
            assert lines[2].startswith('config: ')
            assert lines[3].startswith('tags: ')

            build_info = BuildInfo()
            build_info.config_hash = lines[2].split()[1].strip()
            build_info.tags_hash = lines[3].split()[1].strip()
            return build_info
        except Exception as exc:
            raise ValueError(__('build info file is broken: %r') % exc) from exc

    def __init__(self, config: Config = None, tags: Tags = None, config_categories: List[str] = []) -> None:  # NOQA
        self.config_hash = ''
        self.tags_hash = ''

        if config:
            values = {c.name: c.value for c in config.filter(config_categories)}
            self.config_hash = get_stable_hash(values)

        if tags:
            self.tags_hash = get_stable_hash(sorted(tags))

    def __eq__(self, other: "BuildInfo") -> bool:  # type: ignore
        return (self.config_hash == other.config_hash and
                self.tags_hash == other.tags_hash)

    def dump(self, f: IO) -> None:
        f.write('# Sphinx build info version 1\n'
                '# This file hashes the configuration used when building these files.'
                ' When it is not found, a full rebuild will be done.\n'
                'config: %s\n'
                'tags: %s\n' %
                (self.config_hash, self.tags_hash))


class StandaloneHTMLBuilder(Builder):
    """
    Builds standalone HTML docs.
    """
    name = 'html'
    format = 'html'
    epilog = __('The HTML pages are in %(outdir)s.')

    copysource = True
    allow_parallel = True
    out_suffix = '.html'
    link_suffix = '.html'  # defaults to matching out_suffix
    indexer_format: Any = js_index
    indexer_dumps_unicode = True
    # create links to original images from images [True/False]
    html_scaled_image_link = True
    supported_image_types = ['image/svg+xml', 'image/png',
                             'image/gif', 'image/jpeg']
    supported_remote_images = True
    supported_data_uri_images = True
    searchindex_filename = 'searchindex.js'
    add_permalinks = True
    allow_sharp_as_current_path = True
    embedded = False  # for things like HTML help or Qt help: suppresses sidebar
    search = True  # for things like HTML help and Apple help: suppress search
    use_index = False
    download_support = True  # enable download role

    imgpath: str = None
    domain_indices: List[DOMAIN_INDEX_TYPE] = []

    def __init__(self, app: Sphinx, env: BuildEnvironment = None) -> None:
        super().__init__(app, env)

        # CSS files
        self.css_files: List[Stylesheet] = []

        # JS files
        self.script_files: List[JavaScript] = []

        # Cached Publisher for writing doctrees to HTML
        reader = docutils.readers.doctree.Reader(parser_name='restructuredtext')
        pub = Publisher(
            reader=reader,
            parser=reader.parser,
            writer=HTMLWriter(self),
            source_class=DocTreeInput,
            destination=StringOutput(encoding='unicode'),
        )
        if docutils.__version_info__[:2] >= (0, 19):
            pub.get_settings(output_encoding='unicode', traceback=True)
        else:
            op = pub.setup_option_parser(output_encoding='unicode', traceback=True)
            pub.settings = op.get_default_values()
        self._publisher = pub

    def init(self) -> None:
        self.build_info = self.create_build_info()
        # basename of images directory
        self.imagedir = '_images'
        # section numbers for headings in the currently visited document
        self.secnumbers: Dict[str, Tuple[int, ...]] = {}
        # currently written docname
        self.current_docname: str = None

        self.init_templates()
        self.init_highlighter()
        self.init_css_files()
        self.init_js_files()

        html_file_suffix = self.get_builder_config('file_suffix', 'html')
        if html_file_suffix is not None:
            self.out_suffix = html_file_suffix

        html_link_suffix = self.get_builder_config('link_suffix', 'html')
        if html_link_suffix is not None:
            self.link_suffix = html_link_suffix
        else:
            self.link_suffix = self.out_suffix

        self.use_index = self.get_builder_config('use_index', 'html')

    def create_build_info(self) -> BuildInfo:
        return BuildInfo(self.config, self.tags, ['html'])

    def _get_translations_js(self) -> str:
        candidates = [path.join(dir, self.config.language,
                                'LC_MESSAGES', 'sphinx.js')
                      for dir in self.config.locale_dirs] + \
                     [path.join(package_dir, 'locale', self.config.language,
                                'LC_MESSAGES', 'sphinx.js'),
                      path.join(sys.prefix, 'share/sphinx/locale',
                                self.config.language, 'sphinx.js')]

        for jsfile in candidates:
            if path.isfile(jsfile):
                return jsfile
        return None

    def _get_style_filenames(self) -> Iterator[str]:
        if isinstance(self.config.html_style, str):
            yield self.config.html_style
        elif self.config.html_style is not None:
            yield from self.config.html_style
        elif self.theme:
            stylesheet = self.theme.get_config('theme', 'stylesheet')
            yield from map(str.strip, stylesheet.split(','))
        else:
            yield 'default.css'

    def get_theme_config(self) -> Tuple[str, Dict]:
        return self.config.html_theme, self.config.html_theme_options

    def init_templates(self) -> None:
        theme_factory = HTMLThemeFactory(self.app)
        themename, themeoptions = self.get_theme_config()
        self.theme = theme_factory.create(themename)
        self.theme_options = themeoptions.copy()
        self.create_template_bridge()
        self.templates.init(self, self.theme)

    def init_highlighter(self) -> None:
        # determine Pygments style and create the highlighter
        if self.config.pygments_style is not None:
            style = self.config.pygments_style
        elif self.theme:
            style = self.theme.get_config('theme', 'pygments_style', 'none')
        else:
            style = 'sphinx'
        self.highlighter = PygmentsBridge('html', style)

        if self.theme:
            dark_style = self.theme.get_config('theme', 'pygments_dark_style', None)
        else:
            dark_style = None

        if dark_style is not None:
            self.dark_highlighter = PygmentsBridge('html', dark_style)
            self.app.add_css_file('pygments_dark.css',
                                  media='(prefers-color-scheme: dark)',
                                  id='pygments_dark_css')
        else:
            self.dark_highlighter = None

    def init_css_files(self) -> None:
        self.css_files = []
        self.add_css_file('pygments.css', priority=200)

        for filename in self._get_style_filenames():
            self.add_css_file(filename, priority=200)

        for filename, attrs in self.app.registry.css_files:
            self.add_css_file(filename, **attrs)

        for filename, attrs in self.get_builder_config('css_files', 'html'):
            attrs.setdefault('priority', 800)  # User's CSSs are loaded after extensions'
            self.add_css_file(filename, **attrs)

    def add_css_file(self, filename: str, **kwargs: Any) -> None:
        if '://' not in filename:
            filename = posixpath.join('_static', filename)

        self.css_files.append(Stylesheet(filename, **kwargs))

    def init_js_files(self) -> None:
        self.script_files = []
        self.add_js_file('documentation_options.js', id="documentation_options",
                         data_url_root='', priority=200)
        self.add_js_file('doctools.js', priority=200)
        self.add_js_file('sphinx_highlight.js', priority=200)

        for filename, attrs in self.app.registry.js_files:
            self.add_js_file(filename, **attrs)

        for filename, attrs in self.get_builder_config('js_files', 'html'):
            attrs.setdefault('priority', 800)  # User's JSs are loaded after extensions'
            self.add_js_file(filename, **attrs)

        if self._get_translations_js():
            self.add_js_file('translations.js')

    def add_js_file(self, filename: str, **kwargs: Any) -> None:
        if filename and '://' not in filename:
            filename = posixpath.join('_static', filename)

        self.script_files.append(JavaScript(filename, **kwargs))

    @property
    def default_translator_class(self) -> Type[nodes.NodeVisitor]:  # type: ignore
        if self.config.html4_writer:
            return HTMLTranslator  # RemovedInSphinx70Warning
        else:
            return HTML5Translator

    @property
    def math_renderer_name(self) -> str:
        name = self.get_builder_config('math_renderer', 'html')
        if name is not None:
            # use given name
            return name
        else:
            # not given: choose a math_renderer from registered ones as possible
            renderers = list(self.app.registry.html_inline_math_renderers)
            if len(renderers) == 1:
                # only default math_renderer (mathjax) is registered
                return renderers[0]
            elif len(renderers) == 2:
                # default and another math_renderer are registered; prior the another
                renderers.remove('mathjax')
                return renderers[0]
            else:
                # many math_renderers are registered. can't choose automatically!
                return None

    def get_outdated_docs(self) -> Iterator[str]:
        try:
            with open(path.join(self.outdir, '.buildinfo'), encoding="utf-8") as fp:
                buildinfo = BuildInfo.load(fp)

            if self.build_info != buildinfo:
                logger.debug('[build target] did not match: build_info ')
                yield from self.env.found_docs
                return
        except ValueError as exc:
            logger.warning(__('Failed to read build info file: %r'), exc)
        except OSError:
            # ignore errors on reading
            pass

        if self.templates:
            template_mtime = self.templates.newest_template_mtime()
        else:
            template_mtime = 0
        for docname in self.env.found_docs:
            if docname not in self.env.all_docs:
                logger.debug('[build target] did not in env: %r', docname)
                yield docname
                continue
            targetname = self.get_outfilename(docname)
            try:
                targetmtime = path.getmtime(targetname)
            except Exception:
                targetmtime = 0
            try:
                srcmtime = max(path.getmtime(self.env.doc2path(docname)),
                               template_mtime)
                if srcmtime > targetmtime:
                    logger.debug(
                        '[build target] targetname %r(%s), template(%s), docname %r(%s)',
                        targetname,
                        datetime.utcfromtimestamp(targetmtime),
                        datetime.utcfromtimestamp(template_mtime),
                        docname,
                        datetime.utcfromtimestamp(path.getmtime(self.env.doc2path(docname))),
                    )
                    yield docname
            except OSError:
                # source doesn't exist anymore
                pass

    def get_asset_paths(self) -> List[str]:
        return self.config.html_extra_path + self.config.html_static_path

    def render_partial(self, node: Optional[Node]) -> Dict[str, str]:
        """Utility: Render a lone doctree node."""
        if node is None:
            return {'fragment': ''}

        doc = new_document('<partial node>')
        doc.append(node)
        self._publisher.set_source(doc)
        self._publisher.publish()
        return self._publisher.writer.parts

    def prepare_writing(self, docnames: Set[str]) -> None:
        # create the search indexer
        self.indexer = None
        if self.search:
            from sphinx.search import IndexBuilder
            lang = self.config.html_search_language or self.config.language
            self.indexer = IndexBuilder(self.env, lang,
                                        self.config.html_search_options,
                                        self.config.html_search_scorer)
            self.load_indexer(docnames)

        self.docwriter = HTMLWriter(self)
        with warnings.catch_warnings():
            warnings.filterwarnings('ignore', category=DeprecationWarning)
            # DeprecationWarning: The frontend.OptionParser class will be replaced
            # by a subclass of argparse.ArgumentParser in Docutils 0.21 or later.
            self.docsettings: Any = OptionParser(
                defaults=self.env.settings,
                components=(self.docwriter,),
                read_config_files=True).get_default_values()
        self.docsettings.compact_lists = bool(self.config.html_compact_lists)

        # determine the additional indices to include
        self.domain_indices = []
        # html_domain_indices can be False/True or a list of index names
        indices_config = self.config.html_domain_indices
        if indices_config:
            for domain_name in sorted(self.env.domains):
                domain: Domain = self.env.domains[domain_name]
                for indexcls in domain.indices:
                    indexname = '%s-%s' % (domain.name, indexcls.name)
                    if isinstance(indices_config, list):
                        if indexname not in indices_config:
                            continue
                    content, collapse = indexcls(domain).generate()
                    if content:
                        self.domain_indices.append(
                            (indexname, indexcls, content, collapse))

        # format the "last updated on" string, only once is enough since it
        # typically doesn't include the time of day
        lufmt = self.config.html_last_updated_fmt
        if lufmt is not None:
            self.last_updated = format_date(lufmt or _('%b %d, %Y'),
                                            language=self.config.language)
        else:
            self.last_updated = None

        # If the logo or favicon are urls, keep them as-is, otherwise
        # strip the relative path as the files will be copied into _static.
        logo = self.config.html_logo or ''
        favicon = self.config.html_favicon or ''

        if not isurl(logo):
            logo = path.basename(logo)
        if not isurl(favicon):
            favicon = path.basename(favicon)

        self.relations = self.env.collect_relations()

        rellinks: List[Tuple[str, str, str, str]] = []
        if self.use_index:
            rellinks.append(('genindex', _('General Index'), 'I', _('index')))
        for indexname, indexcls, _content, _collapse in self.domain_indices:
            # if it has a short name
            if indexcls.shortname:
                rellinks.append((indexname, indexcls.localname,
                                 '', indexcls.shortname))

        # back up script_files and css_files to allow adding JS/CSS files to a specific page.
        self._script_files = list(self.script_files)
        self._css_files = list(self.css_files)
        styles = list(self._get_style_filenames())

        self.globalcontext = {
            'embedded': self.embedded,
            'project': self.config.project,
            'release': return_codes_re.sub('', self.config.release),
            'version': self.config.version,
            'last_updated': self.last_updated,
            'copyright': self.config.copyright,
            'master_doc': self.config.root_doc,
            'root_doc': self.config.root_doc,
            'use_opensearch': self.config.html_use_opensearch,
            'docstitle': self.config.html_title,
            'shorttitle': self.config.html_short_title,
            'show_copyright': self.config.html_show_copyright,
            'show_search_summary': self.config.html_show_search_summary,
            'show_sphinx': self.config.html_show_sphinx,
            'has_source': self.config.html_copy_source,
            'show_source': self.config.html_show_sourcelink,
            'sourcelink_suffix': self.config.html_sourcelink_suffix,
            'file_suffix': self.out_suffix,
            'link_suffix': self.link_suffix,
            'script_files': self.script_files,
            'language': convert_locale_to_language_tag(self.config.language),
            'css_files': self.css_files,
            'sphinx_version': __display_version__,
            'sphinx_version_tuple': sphinx_version,
            'docutils_version_info': docutils.__version_info__[:5],
            'styles': styles,
            'style': styles[-1],  # xref RemovedInSphinx70Warning
            'rellinks': rellinks,
            'builder': self.name,
            'parents': [],
            'logo_url': logo,
            'favicon_url': favicon,
            'html5_doctype': not self.config.html4_writer,
        }
        if self.theme:
            self.globalcontext.update(
                ('theme_' + key, val) for (key, val) in
                self.theme.get_options(self.theme_options).items())
        self.globalcontext.update(self.config.html_context)

    def get_doc_context(self, docname: str, body: str, metatags: str) -> Dict[str, Any]:
        """Collect items for the template context of a page."""
        # find out relations
        prev = next = None
        parents = []
        rellinks = self.globalcontext['rellinks'][:]
        related = self.relations.get(docname)
        titles = self.env.titles
        if related and related[2]:
            try:
                next = {
                    'link': self.get_relative_uri(docname, related[2]),
                    'title': self.render_partial(titles[related[2]])['title']
                }
                rellinks.append((related[2], next['title'], 'N', _('next')))
            except KeyError:
                next = None
        if related and related[1]:
            try:
                prev = {
                    'link': self.get_relative_uri(docname, related[1]),
                    'title': self.render_partial(titles[related[1]])['title']
                }
                rellinks.append((related[1], prev['title'], 'P', _('previous')))
            except KeyError:
                # the relation is (somehow) not in the TOC tree, handle
                # that gracefully
                prev = None
        while related and related[0]:
            try:
                parents.append(
                    {'link': self.get_relative_uri(docname, related[0]),
                     'title': self.render_partial(titles[related[0]])['title']})
            except KeyError:
                pass
            related = self.relations.get(related[0])
        if parents:
            # remove link to the master file; we have a generic
            # "back to index" link already
            parents.pop()
        parents.reverse()

        # title rendered as HTML
        title_node = self.env.longtitles.get(docname)
        title = self.render_partial(title_node)['title'] if title_node else ''

        # Suffix for the document
        source_suffix = self.env.doc2path(docname, False)[len(docname):]

        # the name for the copied source
        if self.config.html_copy_source:
            sourcename = docname + source_suffix
            if source_suffix != self.config.html_sourcelink_suffix:
                sourcename += self.config.html_sourcelink_suffix
        else:
            sourcename = ''

        # metadata for the document
        meta = self.env.metadata.get(docname)

        # local TOC and global TOC tree
        self_toc = TocTree(self.env).get_toc_for(docname, self)
        toc = self.render_partial(self_toc)['fragment']

        return {
            'parents': parents,
            'prev': prev,
            'next': next,
            'title': title,
            'meta': meta,
            'body': body,
            'metatags': metatags,
            'rellinks': rellinks,
            'sourcename': sourcename,
            'toc': toc,
            # only display a TOC if there's more than one item to show
            'display_toc': (self.env.toc_num_entries[docname] > 1),
            'page_source_suffix': source_suffix,
        }

    def write_doc(self, docname: str, doctree: nodes.document) -> None:
        destination = StringOutput(encoding='utf-8')
        doctree.settings = self.docsettings

        self.secnumbers = self.env.toc_secnumbers.get(docname, {})
        self.fignumbers = self.env.toc_fignumbers.get(docname, {})
        self.imgpath = relative_uri(self.get_target_uri(docname), '_images')
        self.dlpath = relative_uri(self.get_target_uri(docname), '_downloads')
        self.current_docname = docname
        self.docwriter.write(doctree, destination)
        self.docwriter.assemble_parts()
        body = self.docwriter.parts['fragment']
        metatags = self.docwriter.clean_meta

        ctx = self.get_doc_context(docname, body, metatags)
        self.handle_page(docname, ctx, event_arg=doctree)

    def write_doc_serialized(self, docname: str, doctree: nodes.document) -> None:
        self.imgpath = relative_uri(self.get_target_uri(docname), self.imagedir)
        self.post_process_images(doctree)
        title_node = self.env.longtitles.get(docname)
        title = self.render_partial(title_node)['title'] if title_node else ''
        self.index_page(docname, doctree, title)

    def finish(self) -> None:
        self.finish_tasks.add_task(self.gen_indices)
        self.finish_tasks.add_task(self.gen_pages_from_extensions)
        self.finish_tasks.add_task(self.gen_additional_pages)
        self.finish_tasks.add_task(self.copy_image_files)
        self.finish_tasks.add_task(self.copy_download_files)
        self.finish_tasks.add_task(self.copy_static_files)
        self.finish_tasks.add_task(self.copy_extra_files)
        self.finish_tasks.add_task(self.write_buildinfo)

        # dump the search index
        self.handle_finish()

    @progress_message(__('generating indices'))
    def gen_indices(self) -> None:
        # the global general index
        if self.use_index:
            self.write_genindex()

        # the global domain-specific indices
        self.write_domain_indices()

    def gen_pages_from_extensions(self) -> None:
        # pages from extensions
        for pagelist in self.events.emit('html-collect-pages'):
            for pagename, context, template in pagelist:
                self.handle_page(pagename, context, template)

    @progress_message(__('writing additional pages'))
    def gen_additional_pages(self) -> None:
        # additional pages from conf.py
        for pagename, template in self.config.html_additional_pages.items():
            logger.info(pagename + ' ', nonl=True)
            self.handle_page(pagename, {}, template)

        # the search page
        if self.search:
            logger.info('search ', nonl=True)
            self.handle_page('search', {}, 'search.html')

        # the opensearch xml file
        if self.config.html_use_opensearch and self.search:
            logger.info('opensearch ', nonl=True)
            fn = path.join(self.outdir, '_static', 'opensearch.xml')
            self.handle_page('opensearch', {}, 'opensearch.xml', outfilename=fn)

    def write_genindex(self) -> None:
        # the total count of lines for each index letter, used to distribute
        # the entries into two columns
        genindex = IndexEntries(self.env).create_index(self)
        indexcounts = []
        for _k, entries in genindex:
            indexcounts.append(sum(1 + len(subitems)
                                   for _, (_, subitems, _) in entries))

        genindexcontext = {
            'genindexentries': genindex,
            'genindexcounts': indexcounts,
            'split_index': self.config.html_split_index,
        }
        logger.info('genindex ', nonl=True)

        if self.config.html_split_index:
            self.handle_page('genindex', genindexcontext,
                             'genindex-split.html')
            self.handle_page('genindex-all', genindexcontext,
                             'genindex.html')
            for (key, entries), count in zip(genindex, indexcounts):
                ctx = {'key': key, 'entries': entries, 'count': count,
                       'genindexentries': genindex}
                self.handle_page('genindex-' + key, ctx,
                                 'genindex-single.html')
        else:
            self.handle_page('genindex', genindexcontext, 'genindex.html')

    def write_domain_indices(self) -> None:
        for indexname, indexcls, content, collapse in self.domain_indices:
            indexcontext = {
                'indextitle': indexcls.localname,
                'content': content,
                'collapse_index': collapse,
            }
            logger.info(indexname + ' ', nonl=True)
            self.handle_page(indexname, indexcontext, 'domainindex.html')

    def copy_image_files(self) -> None:
        if self.images:
            stringify_func = ImageAdapter(self.app.env).get_original_image_uri
            ensuredir(path.join(self.outdir, self.imagedir))
            for src in status_iterator(self.images, __('copying images... '), "brown",
                                       len(self.images), self.app.verbosity,
                                       stringify_func=stringify_func):
                dest = self.images[src]
                try:
                    copyfile(path.join(self.srcdir, src),
                             path.join(self.outdir, self.imagedir, dest))
                except Exception as err:
                    logger.warning(__('cannot copy image file %r: %s'),
                                   path.join(self.srcdir, src), err)

    def copy_download_files(self) -> None:
        def to_relpath(f: str) -> str:
            return relative_path(self.srcdir, f)

        # copy downloadable files
        if self.env.dlfiles:
            ensuredir(path.join(self.outdir, '_downloads'))
            for src in status_iterator(self.env.dlfiles, __('copying downloadable files... '),
                                       "brown", len(self.env.dlfiles), self.app.verbosity,
                                       stringify_func=to_relpath):
                try:
                    dest = path.join(self.outdir, '_downloads', self.env.dlfiles[src][1])
                    ensuredir(path.dirname(dest))
                    copyfile(path.join(self.srcdir, src), dest)
                except OSError as err:
                    logger.warning(__('cannot copy downloadable file %r: %s'),
                                   path.join(self.srcdir, src), err)

    def create_pygments_style_file(self) -> None:
        """create a style file for pygments."""
        with open(path.join(self.outdir, '_static', 'pygments.css'), 'w',
                  encoding="utf-8") as f:
            f.write(self.highlighter.get_stylesheet())

        if self.dark_highlighter:
            with open(path.join(self.outdir, '_static', 'pygments_dark.css'), 'w',
                      encoding="utf-8") as f:
                f.write(self.dark_highlighter.get_stylesheet())

    def copy_translation_js(self) -> None:
        """Copy a JavaScript file for translations."""
        jsfile = self._get_translations_js()
        if jsfile:
            copyfile(jsfile, path.join(self.outdir, '_static', 'translations.js'))

    def copy_stemmer_js(self) -> None:
        """Copy a JavaScript file for stemmer."""
        if self.indexer is not None:
            if hasattr(self.indexer, 'get_js_stemmer_rawcodes'):
                for jsfile in self.indexer.get_js_stemmer_rawcodes():
                    copyfile(jsfile, path.join(self.outdir, '_static', path.basename(jsfile)))
            else:
                jsfile = self.indexer.get_js_stemmer_rawcode()
                if jsfile:
                    copyfile(jsfile, path.join(self.outdir, '_static', '_stemmer.js'))

    def copy_theme_static_files(self, context: Dict[str, Any]) -> None:
        def onerror(filename: str, error: Exception) -> None:
            logger.warning(__('Failed to copy a file in html_static_file: %s: %r'),
                           filename, error)

        if self.theme:
            for entry in self.theme.get_theme_dirs()[::-1]:
                copy_asset(path.join(entry, 'static'),
                           path.join(self.outdir, '_static'),
                           excluded=DOTFILES, context=context,
                           renderer=self.templates, onerror=onerror)

    def copy_html_static_files(self, context: Dict) -> None:
        def onerror(filename: str, error: Exception) -> None:
            logger.warning(__('Failed to copy a file in html_static_file: %s: %r'),
                           filename, error)

        excluded = Matcher(self.config.exclude_patterns + ["**/.*"])
        for entry in self.config.html_static_path:
            copy_asset(path.join(self.confdir, entry),
                       path.join(self.outdir, '_static'),
                       excluded, context=context, renderer=self.templates, onerror=onerror)

    def copy_html_logo(self) -> None:
        if self.config.html_logo and not isurl(self.config.html_logo):
            copy_asset(path.join(self.confdir, self.config.html_logo),
                       path.join(self.outdir, '_static'))

    def copy_html_favicon(self) -> None:
        if self.config.html_favicon and not isurl(self.config.html_favicon):
            copy_asset(path.join(self.confdir, self.config.html_favicon),
                       path.join(self.outdir, '_static'))

    def copy_static_files(self) -> None:
        try:
            with progress_message(__('copying static files')):
                ensuredir(path.join(self.outdir, '_static'))

                # prepare context for templates
                context = self.globalcontext.copy()
                if self.indexer is not None:
                    context.update(self.indexer.context_for_searchtool())

                self.create_pygments_style_file()
                self.copy_translation_js()
                self.copy_stemmer_js()
                self.copy_theme_static_files(context)
                self.copy_html_static_files(context)
                self.copy_html_logo()
                self.copy_html_favicon()
        except OSError as err:
            logger.warning(__('cannot copy static file %r'), err)

    def copy_extra_files(self) -> None:
        """copy html_extra_path files."""
        try:
            with progress_message(__('copying extra files')):
                excluded = Matcher(self.config.exclude_patterns)
                for extra_path in self.config.html_extra_path:
                    entry = path.join(self.confdir, extra_path)
                    copy_asset(entry, self.outdir, excluded)
        except OSError as err:
            logger.warning(__('cannot copy extra file %r'), err)

    def write_buildinfo(self) -> None:
        try:
            with open(path.join(self.outdir, '.buildinfo'), 'w', encoding="utf-8") as fp:
                self.build_info.dump(fp)
        except OSError as exc:
            logger.warning(__('Failed to write build info file: %r'), exc)

    def cleanup(self) -> None:
        # clean up theme stuff
        if self.theme:
            self.theme.cleanup()

    def post_process_images(self, doctree: Node) -> None:
        """Pick the best candidate for an image and link down-scaled images to
        their high res version.
        """
        Builder.post_process_images(self, doctree)

        if self.config.html_scaled_image_link and self.html_scaled_image_link:
            for node in doctree.findall(nodes.image):
                if not any((key in node) for key in ['scale', 'width', 'height']):
                    # resizing options are not given. scaled image link is available
                    # only for resized images.
                    continue
                elif isinstance(node.parent, nodes.reference):
                    # A image having hyperlink target
                    continue
                elif 'no-scaled-link' in node['classes']:
                    # scaled image link is disabled for this node
                    continue

                uri = node['uri']
                reference = nodes.reference('', '', internal=True)
                if uri in self.images:
                    reference['refuri'] = posixpath.join(self.imgpath,
                                                         self.images[uri])
                else:
                    reference['refuri'] = uri
                node.replace_self(reference)
                reference.append(node)

    def load_indexer(self, docnames: Iterable[str]) -> None:
        keep = set(self.env.all_docs) - set(docnames)
        try:
            searchindexfn = path.join(self.outdir, self.searchindex_filename)
            if self.indexer_dumps_unicode:
                with open(searchindexfn, encoding='utf-8') as ft:
                    self.indexer.load(ft, self.indexer_format)
            else:
                with open(searchindexfn, 'rb') as fb:
                    self.indexer.load(fb, self.indexer_format)
        except (OSError, ValueError):
            if keep:
                logger.warning(__('search index couldn\'t be loaded, but not all '
                                  'documents will be built: the index will be '
                                  'incomplete.'))
        # delete all entries for files that will be rebuilt
        self.indexer.prune(keep)

    def index_page(self, pagename: str, doctree: nodes.document, title: str) -> None:
        # only index pages with title
        if self.indexer is not None and title:
            filename = self.env.doc2path(pagename, base=None)
            metadata = self.env.metadata.get(pagename, {})
            if 'nosearch' in metadata:
                self.indexer.feed(pagename, filename, '', new_document(''))
            else:
                self.indexer.feed(pagename, filename, title, doctree)

    def _get_local_toctree(self, docname: str, collapse: bool = True, **kwargs: Any) -> str:
        if 'includehidden' not in kwargs:
            kwargs['includehidden'] = False
        if kwargs.get('maxdepth') == '':
            kwargs.pop('maxdepth')
        return self.render_partial(TocTree(self.env).get_toctree_for(
            docname, self, collapse, **kwargs))['fragment']

    def get_outfilename(self, pagename: str) -> str:
        return path.join(self.outdir, os_path(pagename) + self.out_suffix)

    def add_sidebars(self, pagename: str, ctx: Dict) -> None:
        def has_wildcard(pattern: str) -> bool:
            return any(char in pattern for char in '*?[')

        sidebars = None
        matched = None
        customsidebar = None

        # default sidebars settings for selected theme
        if self.theme.name == 'alabaster':
            # provide default settings for alabaster (for compatibility)
            # Note: this will be removed before Sphinx-2.0
            try:
                # get default sidebars settings from alabaster (if defined)
                theme_default_sidebars = self.theme.config.get('theme', 'sidebars')
                if theme_default_sidebars:
                    sidebars = [name.strip() for name in theme_default_sidebars.split(',')]
            except Exception:
                # fallback to better default settings
                sidebars = ['about.html', 'navigation.html', 'relations.html',
                            'searchbox.html', 'donate.html']
        else:
            theme_default_sidebars = self.theme.get_config('theme', 'sidebars', None)
            if theme_default_sidebars:
                sidebars = [name.strip() for name in theme_default_sidebars.split(',')]

        # user sidebar settings
        html_sidebars = self.get_builder_config('sidebars', 'html')
        for pattern, patsidebars in html_sidebars.items():
            if patmatch(pagename, pattern):
                if matched:
                    if has_wildcard(pattern):
                        # warn if both patterns contain wildcards
                        if has_wildcard(matched):
                            logger.warning(__('page %s matches two patterns in '
                                              'html_sidebars: %r and %r'),
                                           pagename, matched, pattern)
                        # else the already matched pattern is more specific
                        # than the present one, because it contains no wildcard
                        continue
                matched = pattern
                sidebars = patsidebars

        if sidebars is None:
            # keep defaults
            pass

        ctx['sidebars'] = sidebars
        ctx['customsidebar'] = customsidebar

    # --------- these are overwritten by the serialization builder

    def get_target_uri(self, docname: str, typ: str = None) -> str:
        return quote(docname) + self.link_suffix

    def handle_page(self, pagename: str, addctx: Dict, templatename: str = 'page.html',
                    outfilename: Optional[str] = None, event_arg: Any = None) -> None:
        ctx = self.globalcontext.copy()
        # current_page_name is backwards compatibility
        ctx['pagename'] = ctx['current_page_name'] = pagename
        ctx['encoding'] = self.config.html_output_encoding
        default_baseuri = self.get_target_uri(pagename)
        # in the singlehtml builder, default_baseuri still contains an #anchor
        # part, which relative_uri doesn't really like...
        default_baseuri = default_baseuri.rsplit('#', 1)[0]

        if self.config.html_baseurl:
            ctx['pageurl'] = posixpath.join(self.config.html_baseurl,
                                            pagename + self.out_suffix)
        else:
            ctx['pageurl'] = None

        def pathto(otheruri: str, resource: bool = False, baseuri: str = default_baseuri) -> str:  # NOQA
            if resource and '://' in otheruri:
                # allow non-local resources given by scheme
                return otheruri
            elif not resource:
                otheruri = self.get_target_uri(otheruri)
            uri = relative_uri(baseuri, otheruri) or '#'
            if uri == '#' and not self.allow_sharp_as_current_path:
                uri = baseuri
            return uri
        ctx['pathto'] = pathto

        def hasdoc(name: str) -> bool:
            if name in self.env.all_docs:
                return True
            elif name == 'search' and self.search:
                return True
            elif name == 'genindex' and self.get_builder_config('use_index', 'html'):
                return True
            return False
        ctx['hasdoc'] = hasdoc

        ctx['toctree'] = lambda **kwargs: self._get_local_toctree(pagename, **kwargs)
        self.add_sidebars(pagename, ctx)
        ctx.update(addctx)

        # revert script_files and css_files
        self.script_files[:] = self._script_files
        self.css_files[:] = self._css_files

        self.update_page_context(pagename, templatename, ctx, event_arg)
        newtmpl = self.app.emit_firstresult('html-page-context', pagename,
                                            templatename, ctx, event_arg)
        if newtmpl:
            templatename = newtmpl

        # sort JS/CSS before rendering HTML
        try:
            # Convert script_files to list to support non-list script_files (refs: #8889)
            ctx['script_files'] = sorted(ctx['script_files'], key=lambda js: js.priority)
        except AttributeError:
            # Skip sorting if users modifies script_files directly (maybe via `html_context`).
            # refs: #8885
            #
            # Note: priority sorting feature will not work in this case.
            pass

        try:
            ctx['css_files'] = sorted(ctx['css_files'], key=lambda css: css.priority)
        except AttributeError:
            pass

        try:
            output = self.templates.render(templatename, ctx)
        except UnicodeError:
            logger.warning(__("a Unicode error occurred when rendering the page %s. "
                              "Please make sure all config values that contain "
                              "non-ASCII content are Unicode strings."), pagename)
            return
        except Exception as exc:
            raise ThemeError(__("An error happened in rendering the page %s.\nReason: %r") %
                             (pagename, exc)) from exc

        if not outfilename:
            outfilename = self.get_outfilename(pagename)
        # outfilename's path is in general different from self.outdir
        ensuredir(path.dirname(outfilename))
        try:
            with open(outfilename, 'w', encoding=ctx['encoding'],
                      errors='xmlcharrefreplace') as f:
                f.write(output)
        except OSError as err:
            logger.warning(__("error writing file %s: %s"), outfilename, err)
        if self.copysource and ctx.get('sourcename'):
            # copy the source file for the "show source" link
            source_name = path.join(self.outdir, '_sources',
                                    os_path(ctx['sourcename']))
            ensuredir(path.dirname(source_name))
            copyfile(self.env.doc2path(pagename), source_name)

    def update_page_context(self, pagename: str, templatename: str,
                            ctx: Dict, event_arg: Any) -> None:
        pass

    def handle_finish(self) -> None:
        if self.indexer:
            self.finish_tasks.add_task(self.dump_search_index)
        self.finish_tasks.add_task(self.dump_inventory)

    @progress_message(__('dumping object inventory'))
    def dump_inventory(self) -> None:
        InventoryFile.dump(path.join(self.outdir, INVENTORY_FILENAME), self.env, self)

    def dump_search_index(self) -> None:
        with progress_message(__('dumping search index in %s') % self.indexer.label()):
            self.indexer.prune(self.env.all_docs)
            searchindexfn = path.join(self.outdir, self.searchindex_filename)
            # first write to a temporary file, so that if dumping fails,
            # the existing index won't be overwritten
            if self.indexer_dumps_unicode:
                with open(searchindexfn + '.tmp', 'w', encoding='utf-8') as ft:
                    self.indexer.dump(ft, self.indexer_format)
            else:
                with open(searchindexfn + '.tmp', 'wb') as fb:
                    self.indexer.dump(fb, self.indexer_format)
            os.replace(searchindexfn + '.tmp', searchindexfn)


def convert_html_css_files(app: Sphinx, config: Config) -> None:
    """This converts string styled html_css_files to tuple styled one."""
    html_css_files: List[Tuple[str, Dict]] = []
    for entry in config.html_css_files:
        if isinstance(entry, str):
            html_css_files.append((entry, {}))
        else:
            try:
                filename, attrs = entry
                html_css_files.append((filename, attrs))
            except Exception:
                logger.warning(__('invalid css_file: %r, ignored'), entry)
                continue

    config.html_css_files = html_css_files  # type: ignore


def convert_html_js_files(app: Sphinx, config: Config) -> None:
    """This converts string styled html_js_files to tuple styled one."""
    html_js_files: List[Tuple[str, Dict]] = []
    for entry in config.html_js_files:
        if isinstance(entry, str):
            html_js_files.append((entry, {}))
        else:
            try:
                filename, attrs = entry
                html_js_files.append((filename, attrs))
            except Exception:
                logger.warning(__('invalid js_file: %r, ignored'), entry)
                continue

    config.html_js_files = html_js_files  # type: ignore


def setup_css_tag_helper(app: Sphinx, pagename: str, templatename: str,
                         context: Dict, doctree: Node) -> None:
    """Set up css_tag() template helper.

    .. note:: This set up function is added to keep compatibility with webhelper.
    """
    pathto = context.get('pathto')

    def css_tag(css: Stylesheet) -> str:
        attrs = []
        for key in sorted(css.attributes):
            value = css.attributes[key]
            if value is not None:
                attrs.append('%s="%s"' % (key, html.escape(value, True)))
        attrs.append('href="%s"' % pathto(css.filename, resource=True))
        return '<link %s />' % ' '.join(attrs)

    context['css_tag'] = css_tag


def setup_js_tag_helper(app: Sphinx, pagename: str, templatename: str,
                        context: Dict, doctree: Node) -> None:
    """Set up js_tag() template helper.

    .. note:: This set up function is added to keep compatibility with webhelper.
    """
    pathto = context.get('pathto')

    def js_tag(js: JavaScript) -> str:
        attrs = []
        body = ''
        if isinstance(js, JavaScript):
            for key in sorted(js.attributes):
                value = js.attributes[key]
                if value is not None:
                    if key == 'body':
                        body = value
                    elif key == 'data_url_root':
                        attrs.append('data-url_root="%s"' % pathto('', resource=True))
                    else:
                        attrs.append('%s="%s"' % (key, html.escape(value, True)))
            if js.filename:
                attrs.append('src="%s"' % pathto(js.filename, resource=True))
        else:
            # str value (old styled)
            attrs.append('src="%s"' % pathto(js, resource=True))

        if attrs:
            return '<script %s>%s</script>' % (' '.join(attrs), body)
        else:
            return '<script>%s</script>' % body

    context['js_tag'] = js_tag


def setup_resource_paths(app: Sphinx, pagename: str, templatename: str,
                         context: Dict, doctree: Node) -> None:
    """Set up relative resource paths."""
    pathto = context.get('pathto')

    # favicon_url
    favicon_url = context.get('favicon_url')
    if favicon_url and not isurl(favicon_url):
        context['favicon_url'] = pathto('_static/' + favicon_url, resource=True)

    # logo_url
    logo_url = context.get('logo_url')
    if logo_url and not isurl(logo_url):
        context['logo_url'] = pathto('_static/' + logo_url, resource=True)


def validate_math_renderer(app: Sphinx) -> None:
    if app.builder.format != 'html':
        return

    name = app.builder.math_renderer_name  # type: ignore
    if name is None:
        raise ConfigError(__('Many math_renderers are registered. '
                             'But no math_renderer is selected.'))
    elif name not in app.registry.html_inline_math_renderers:
        raise ConfigError(__('Unknown math_renderer %r is given.') % name)


def validate_html_extra_path(app: Sphinx, config: Config) -> None:
    """Check html_extra_paths setting."""
    for entry in config.html_extra_path[:]:
        extra_path = path.normpath(path.join(app.confdir, entry))
        if not path.exists(extra_path):
            logger.warning(__('html_extra_path entry %r does not exist'), entry)
            config.html_extra_path.remove(entry)
        elif (path.splitdrive(app.outdir)[0] == path.splitdrive(extra_path)[0] and
              path.commonpath([app.outdir, extra_path]) == app.outdir):
            logger.warning(__('html_extra_path entry %r is placed inside outdir'), entry)
            config.html_extra_path.remove(entry)


def validate_html_static_path(app: Sphinx, config: Config) -> None:
    """Check html_static_paths setting."""
    for entry in config.html_static_path[:]:
        static_path = path.normpath(path.join(app.confdir, entry))
        if not path.exists(static_path):
            logger.warning(__('html_static_path entry %r does not exist'), entry)
            config.html_static_path.remove(entry)
        elif (path.splitdrive(app.outdir)[0] == path.splitdrive(static_path)[0] and
              path.commonpath([app.outdir, static_path]) == app.outdir):
            logger.warning(__('html_static_path entry %r is placed inside outdir'), entry)
            config.html_static_path.remove(entry)


def validate_html_logo(app: Sphinx, config: Config) -> None:
    """Check html_logo setting."""
    if (config.html_logo and
            not path.isfile(path.join(app.confdir, config.html_logo)) and
            not isurl(config.html_logo)):
        logger.warning(__('logo file %r does not exist'), config.html_logo)
        config.html_logo = None  # type: ignore


def validate_html_favicon(app: Sphinx, config: Config) -> None:
    """Check html_favicon setting."""
    if (config.html_favicon and
            not path.isfile(path.join(app.confdir, config.html_favicon)) and
            not isurl(config.html_favicon)):
        logger.warning(__('favicon file %r does not exist'), config.html_favicon)
        config.html_favicon = None  # type: ignore


<<<<<<< HEAD
=======
class _stable_repr_object():

    def __repr__(self):
        return '<object>'


UNSET = _stable_repr_object()


def migrate_html_add_permalinks(app: Sphinx, config: Config) -> None:
    """Migrate html_add_permalinks to html_permalinks*."""
    html_add_permalinks = config.html_add_permalinks
    if html_add_permalinks is UNSET:
        return

    # RemovedInSphinx60Warning
    logger.warning(__('html_add_permalinks has been deprecated since v3.5.0. '
                      'Please use html_permalinks and html_permalinks_icon instead.'))
    if not html_add_permalinks:
        config.html_permalinks = False  # type: ignore[attr-defined]
        return

    config.html_permalinks_icon = html.escape(  # type: ignore[attr-defined]
        html_add_permalinks
    )


def deprecate_html_4(_app: Sphinx, config: Config) -> None:
    """Warn on HTML 4."""
    # RemovedInSphinx70Warning
    if config.html4_writer:
        logger.warning(_('Support for emitting HTML 4 output is deprecated and '
                         'will be removed in Sphinx 7. ("html4_writer=True '
                         'detected in configuration options)'))


>>>>>>> eb5b3aa2
# for compatibility
import sphinxcontrib.serializinghtml  # NOQA

import sphinx.builders.dirhtml  # NOQA
import sphinx.builders.singlehtml  # NOQA

deprecated_alias('sphinx.builders.html',
                 {
                     'html5_ready': True,
                 },
                 RemovedInSphinx70Warning)


def setup(app: Sphinx) -> Dict[str, Any]:
    # builders
    app.add_builder(StandaloneHTMLBuilder)

    # config values
    app.add_config_value('html_theme', 'alabaster', 'html')
    app.add_config_value('html_theme_path', [], 'html')
    app.add_config_value('html_theme_options', {}, 'html')
    app.add_config_value('html_title',
                         lambda self: _('%s %s documentation') % (self.project, self.release),
                         'html', [str])
    app.add_config_value('html_short_title', lambda self: self.html_title, 'html')
    app.add_config_value('html_style', None, 'html', [list, str])
    app.add_config_value('html_logo', None, 'html', [str])
    app.add_config_value('html_favicon', None, 'html', [str])
    app.add_config_value('html_css_files', [], 'html')
    app.add_config_value('html_js_files', [], 'html')
    app.add_config_value('html_static_path', [], 'html')
    app.add_config_value('html_extra_path', [], 'html')
    app.add_config_value('html_last_updated_fmt', None, 'html', [str])
    app.add_config_value('html_sidebars', {}, 'html')
    app.add_config_value('html_additional_pages', {}, 'html')
    app.add_config_value('html_domain_indices', True, 'html', [list])
    app.add_config_value('html_permalinks', True, 'html')
    app.add_config_value('html_permalinks_icon', '¶', 'html')
    app.add_config_value('html_use_index', True, 'html')
    app.add_config_value('html_split_index', False, 'html')
    app.add_config_value('html_copy_source', True, 'html')
    app.add_config_value('html_show_sourcelink', True, 'html')
    app.add_config_value('html_sourcelink_suffix', '.txt', 'html')
    app.add_config_value('html_use_opensearch', '', 'html')
    app.add_config_value('html_file_suffix', None, 'html', [str])
    app.add_config_value('html_link_suffix', None, 'html', [str])
    app.add_config_value('html_show_copyright', True, 'html')
    app.add_config_value('html_show_search_summary', True, 'html')
    app.add_config_value('html_show_sphinx', True, 'html')
    app.add_config_value('html_context', {}, 'html')
    app.add_config_value('html_output_encoding', 'utf-8', 'html')
    app.add_config_value('html_compact_lists', True, 'html')
    app.add_config_value('html_secnumber_suffix', '. ', 'html')
    app.add_config_value('html_search_language', None, 'html', [str])
    app.add_config_value('html_search_options', {}, 'html')
    app.add_config_value('html_search_scorer', '', None)
    app.add_config_value('html_scaled_image_link', True, 'html')
    app.add_config_value('html_baseurl', '', 'html')
    app.add_config_value('html_math_renderer', None, 'env')
    app.add_config_value('html4_writer', False, 'html')

    # events
    app.add_event('html-collect-pages')
    app.add_event('html-page-context')

    # event handlers
    app.connect('config-inited', convert_html_css_files, priority=800)
    app.connect('config-inited', convert_html_js_files, priority=800)
    app.connect('config-inited', validate_html_extra_path, priority=800)
    app.connect('config-inited', validate_html_static_path, priority=800)
    app.connect('config-inited', validate_html_logo, priority=800)
    app.connect('config-inited', validate_html_favicon, priority=800)
    app.connect('config-inited', deprecate_html_4, priority=800)
    app.connect('builder-inited', validate_math_renderer)
    app.connect('html-page-context', setup_css_tag_helper)
    app.connect('html-page-context', setup_js_tag_helper)
    app.connect('html-page-context', setup_resource_paths)

    # load default math renderer
    app.setup_extension('sphinx.ext.mathjax')

    # load transforms for HTML builder
    app.setup_extension('sphinx.builders.html.transforms')

    return {
        'version': 'builtin',
        'parallel_read_safe': True,
        'parallel_write_safe': True,
    }<|MERGE_RESOLUTION|>--- conflicted
+++ resolved
@@ -1304,35 +1304,6 @@
         config.html_favicon = None  # type: ignore
 
 
-<<<<<<< HEAD
-=======
-class _stable_repr_object():
-
-    def __repr__(self):
-        return '<object>'
-
-
-UNSET = _stable_repr_object()
-
-
-def migrate_html_add_permalinks(app: Sphinx, config: Config) -> None:
-    """Migrate html_add_permalinks to html_permalinks*."""
-    html_add_permalinks = config.html_add_permalinks
-    if html_add_permalinks is UNSET:
-        return
-
-    # RemovedInSphinx60Warning
-    logger.warning(__('html_add_permalinks has been deprecated since v3.5.0. '
-                      'Please use html_permalinks and html_permalinks_icon instead.'))
-    if not html_add_permalinks:
-        config.html_permalinks = False  # type: ignore[attr-defined]
-        return
-
-    config.html_permalinks_icon = html.escape(  # type: ignore[attr-defined]
-        html_add_permalinks
-    )
-
-
 def deprecate_html_4(_app: Sphinx, config: Config) -> None:
     """Warn on HTML 4."""
     # RemovedInSphinx70Warning
@@ -1342,7 +1313,6 @@
                          'detected in configuration options)'))
 
 
->>>>>>> eb5b3aa2
 # for compatibility
 import sphinxcontrib.serializinghtml  # NOQA
 
