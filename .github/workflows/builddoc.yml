name: Build document

on: [push, pull_request]

jobs:
  build:
    runs-on: ubuntu-latest

    steps:
    - uses: actions/checkout@v3
    - name: Set up Python
      uses: actions/setup-python@v4
      with:
<<<<<<< HEAD
        python-version: 3.8
=======
        python-version: 3
>>>>>>> 6ab15a04
    - name: Install dependencies
      run:  |
        sudo apt update
        sudo apt install -y graphviz
        pip install -U tox
    - name: Run Tox
      run:  tox -e docs<|MERGE_RESOLUTION|>--- conflicted
+++ resolved
@@ -11,11 +11,7 @@
     - name: Set up Python
       uses: actions/setup-python@v4
       with:
-<<<<<<< HEAD
-        python-version: 3.8
-=======
         python-version: 3
->>>>>>> 6ab15a04
     - name: Install dependencies
       run:  |
         sudo apt update
